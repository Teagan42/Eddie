--- conflicted
+++ resolved
@@ -116,17 +116,14 @@
     };
     const defaultsWithPreset = this.applyPreset(
       this.resolveDefaultConfig(),
-<<<<<<< HEAD
       migratedInput,
-=======
       mergedOverrides.preset,
     );
 
     const finalConfig = this.composeLayers(
       defaultsWithPreset,
       input,
->>>>>>> 4e36a76a
-      mergedOverrides,
+      mergedOverrides
     );
 
     const withVersion = {
