import { Injectable } from "@nestjs/common";
import fs from "fs/promises";
import path from "path";
import nunjucks from "nunjucks";
import type { TemplateDescriptor, TemplateVariables } from "./template.types";

const DEFAULT_ENCODING: BufferEncoding = "utf-8";
const INLINE_KEY = "<inline>";

interface EnvironmentEntry {
  key: string;
  env: nunjucks.Environment;
}

interface CachedTemplateEntry {
  template: nunjucks.Template;
  mtimeMs: number;
}

@Injectable()
export class TemplateRendererService {
  private readonly environments = new Map<string, nunjucks.Environment>();
  private readonly templateCache = new Map<string, CachedTemplateEntry>();

  async renderTemplate(
    descriptor: TemplateDescriptor,
    variables: TemplateVariables = {}
  ): Promise<string> {
    const absolutePath = this.resolvePath(descriptor);
    const encoding = descriptor.encoding ?? DEFAULT_ENCODING;
    const stats = await fs.stat(absolutePath);
    const mtimeMs = stats.mtimeMs;

    const mergedVariables: TemplateVariables = {
      ...(descriptor.variables ?? {}),
      ...variables,
    };

    const searchPaths = this.computeSearchPaths({
      baseDir: descriptor.baseDir,
      filename: absolutePath,
    });
    const { env, key } = this.getEnvironment(searchPaths);
    const cacheKey = `${key}:${absolutePath}`;

    const cachedEntry = this.templateCache.get(cacheKey);
<<<<<<< HEAD
    let template: nunjucks.Template;

    if (this.isCacheEntryUsable(cachedEntry, mtimeMs)) {
      template = cachedEntry.template;
    } else {
      template = await this.refreshTemplateCache({
        absolutePath,
        cacheKey,
        encoding,
        env,
        mtimeMs,
      });
    }
=======
    const template = await this.getOrCreateTemplate({
      absolutePath,
      cacheKey,
      cachedEntry,
      encoding,
      env,
      mtimeMs,
    });
>>>>>>> 787fd894

    const rendered = template.render(mergedVariables);
    return rendered ?? "";
  }

  async renderString(
    template: string,
    variables: TemplateVariables = {},
    filename?: string
  ): Promise<string> {
    const searchPaths = this.computeSearchPaths({ filename });
    const { env } = this.getEnvironment(searchPaths);
    const templateInstance = this.createTemplate(template, env, filename);
    const rendered = templateInstance.render(variables);
    return rendered ?? "";
  }

  private createTemplate(
    source: string,
    env: nunjucks.Environment,
    filename?: string
  ): nunjucks.Template {
    return new nunjucks.Template(source, env, filename, true);
  }

  private resolvePath(descriptor: TemplateDescriptor): string {
    const baseDir = descriptor.baseDir ?? process.cwd();
    return path.isAbsolute(descriptor.file)
      ? descriptor.file
      : path.resolve(baseDir, descriptor.file);
  }

  private computeSearchPaths(options: {
    baseDir?: string;
    filename?: string;
  }): string[] {
    const paths = new Set<string>();
    if (options.baseDir) {
      paths.add(path.resolve(options.baseDir));
    }
    if (options.filename) {
      paths.add(path.resolve(path.dirname(options.filename)));
    }
    if (!paths.size) {
      paths.add(process.cwd());
    }
    return Array.from(paths);
  }

  private getEnvironment(searchPaths: string[]): EnvironmentEntry {
    const key = searchPaths.length
      ? searchPaths.join("|")
      : INLINE_KEY;
    let env = this.environments.get(key);
    if (!env) {
      const loader = new nunjucks.FileSystemLoader(searchPaths, {
        noCache: false,
        watch: false,
      });
      env = new nunjucks.Environment(loader, {
        autoescape: false,
      });
      this.environments.set(key, env);
    }

    return { key, env };
  }

  private async refreshTemplateCache(options: {
    absolutePath: string;
    cacheKey: string;
    encoding: BufferEncoding;
    env: nunjucks.Environment;
    mtimeMs: number;
  }): Promise<nunjucks.Template> {
    const { absolutePath, cacheKey, encoding, env, mtimeMs } = options;
    const source = await fs.readFile(absolutePath, { encoding });
    const template = this.createTemplate(source, env, absolutePath);
    this.templateCache.set(cacheKey, { template, mtimeMs });
    return template;
  }

  private isCacheEntryUsable(
    entry: CachedTemplateEntry | undefined,
    mtimeMs: number
  ): entry is CachedTemplateEntry {
    return Boolean(entry && entry.template && entry.mtimeMs === mtimeMs);
  }

  private async getOrCreateTemplate(options: {
    absolutePath: string;
    cacheKey: string;
    cachedEntry: CachedTemplateEntry | undefined;
    encoding: BufferEncoding;
    env: nunjucks.Environment;
    mtimeMs: number;
  }): Promise<nunjucks.Template> {
    const { absolutePath, cacheKey, cachedEntry, encoding, env, mtimeMs } =
      options;

    if (this.isCacheEntryUsable(cachedEntry, mtimeMs)) {
      return cachedEntry.template;
    }

    const source = await fs.readFile(absolutePath, { encoding });
    const template = this.createTemplate(source, env, absolutePath);
    this.templateCache.set(cacheKey, { template, mtimeMs });
    return template;
  }
}<|MERGE_RESOLUTION|>--- conflicted
+++ resolved
@@ -44,7 +44,6 @@
     const cacheKey = `${key}:${absolutePath}`;
 
     const cachedEntry = this.templateCache.get(cacheKey);
-<<<<<<< HEAD
     let template: nunjucks.Template;
 
     if (this.isCacheEntryUsable(cachedEntry, mtimeMs)) {
@@ -58,16 +57,6 @@
         mtimeMs,
       });
     }
-=======
-    const template = await this.getOrCreateTemplate({
-      absolutePath,
-      cacheKey,
-      cachedEntry,
-      encoding,
-      env,
-      mtimeMs,
-    });
->>>>>>> 787fd894
 
     const rendered = template.render(mergedVariables);
     return rendered ?? "";
