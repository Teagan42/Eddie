--- conflicted
+++ resolved
@@ -127,7 +127,6 @@
       },
     });
 
-<<<<<<< HEAD
     const messageUpdated = vi.fn();
     const unsubscribeUpdate = client.sockets.chatSessions.onMessageUpdated(
       messageUpdated
@@ -147,9 +146,6 @@
     );
 
     unsubscribe();
-=======
-    unsubscribeSessionCreated();
->>>>>>> 9519ac3e
     expect(chatChannel.handlers.get("session.created")?.size ?? 0).toBe(0);
     unsubscribeMessageCreated();
     expect(chatChannel.handlers.get("message.created")?.size ?? 0).toBe(0);
