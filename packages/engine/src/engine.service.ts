--- conflicted
+++ resolved
@@ -308,11 +308,7 @@
     context.resources = [ ...(context.resources ?? []), ...packedResources ];
 
     const resourceSections = packedResources
-<<<<<<< HEAD
       .map(formatResourceText)
-=======
-      .map((resource) => composeResourceText(resource))
->>>>>>> 8d07568c
       .filter((section) => section.trim().length > 0);
 
     if (resourceSections.length > 0) {
