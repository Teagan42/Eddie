--- conflicted
+++ resolved
@@ -356,15 +356,8 @@
       totalBytes += result.bytes;
       resources.push(result.resource);
 
-<<<<<<< HEAD
       const section = formatResourceText(result.resource);
       textSections.push(section);
-=======
-      const section = composeResourceText(result.resource);
-      if (section) {
-        textSections.push(section);
-      }
->>>>>>> 8d07568c
     }
 
     const text = textSections.filter((section) => section.trim().length > 0).join("\n\n");
