--- conflicted
+++ resolved
@@ -1317,70 +1317,6 @@
     [applyChatUpdate, selectedProviderName, selectedSessionId],
   );
 
-<<<<<<< HEAD
-=======
-  const handleSaveTemplate = useCallback(() => {
-    if (!selectedSessionId || !composerValue.trim()) {
-      return;
-    }
-    const name = window.prompt('Template name', 'New template');
-    if (!name) {
-      return;
-    }
-    const templateId = `${selectedSessionId}-${Date.now()}`;
-    const template = {
-      id: templateId,
-      name: name.trim(),
-      provider: selectedProviderName,
-      model: activeSettings.model,
-      prompt: composerValue,
-      createdAt: new Date().toISOString(),
-    };
-    applyChatUpdate((chat) => {
-      const nextTemplates = { ...(chat.templates ?? {}) };
-      nextTemplates[templateId] = template;
-      return { ...chat, templates: nextTemplates };
-    });
-  }, [
-    activeSettings.model,
-    applyChatUpdate,
-    composerValue,
-    selectedProviderName,
-    selectedSessionId,
-  ]);
-
-  const handleLoadTemplate = useCallback(
-    (templateId: string) => {
-      const template = templates[templateId];
-      if (!template) {
-        return;
-      }
-      setComposerValue(template.prompt);
-      setComposerRole(defaultComposerRole);
-      if (selectedSessionId) {
-        applyChatUpdate((chat) => {
-          const nextSettings = { ...(chat.sessionSettings ?? {}) };
-          nextSettings[selectedSessionId] = {
-            provider: template.provider,
-            model: template.model,
-          };
-          return { ...chat, sessionSettings: nextSettings };
-        });
-      }
-    },
-    [applyChatUpdate, selectedSessionId, templates],
-  );
-
-  const handleTemplateSelection = useCallback(
-    (value: string) => {
-      setTemplateSelection(value);
-      handleLoadTemplate(value);
-      setTemplateSelection('');
-    },
-    [handleLoadTemplate],
-  );
-
->>>>>>> 853db563
   const handleCreateSession = useCallback(() => {
     const title = window.prompt('Session title', 'New orchestrator session');
     if (!title?.trim()) {
@@ -1465,33 +1401,6 @@
               }
               actions={
                 <Flex align="center" gap="3" wrap="wrap">
-<<<<<<< HEAD
-                  <Select.Root
-                    value={selectedProvider}
-                    onValueChange={handleProviderChange}
-                    disabled={!selectedSessionId}
-                  >
-                    <Select.Trigger placeholder="Provider" />
-                    <Select.Content>
-                      {providerOptions.map((option) => (
-                        <Select.Item key={option.value} value={option.value}>
-                          {option.label}
-                        </Select.Item>
-                      ))}
-                      {providerOptions.length > 0 ? <Select.Separator /> : null}
-                      <Select.Item value="__custom__">Custom provider…</Select.Item>
-                    </Select.Content>
-                  </Select.Root>
-                  <TextField.Root
-                    value={activeSettings.model ?? ''}
-                    onChange={(event) =>
-                      handleModelInputChange(event.target.value)
-                    }
-                    placeholder="Model identifier"
-                    aria-label="Model"
-                    disabled={!selectedSessionId}
-                  />
-=======
                   {providerOptions.length > 0 ? (
                     <Select.Root
                       value={selectedProviderValue}
@@ -1521,40 +1430,6 @@
                       disabled={!selectedSessionId}
                     />
                   ) : null}
-                  <Select.Root
-                    value={templateSelection}
-                    onValueChange={handleTemplateSelection}
-                    disabled={Object.keys(templates).length === 0}
-                  >
-                    <Select.Trigger placeholder="Load template" />
-                    <Select.Content>
-                      {Object.values(
-                        templates as Record<
-                          string,
-                          {
-                            id: string;
-                            name: string;
-                            provider: string;
-                            model?: string;
-                            prompt: string;
-                          }
-                        >,
-                      ).map((template) => (
-                        <Select.Item key={template.id} value={template.id}>
-                          {template.name}
-                        </Select.Item>
-                      ))}
-                    </Select.Content>
-                  </Select.Root>
-                  <Button
-                    variant="soft"
-                    size="2"
-                    onClick={handleSaveTemplate}
-                    disabled={!composerValue.trim()}
-                  >
-                    <RocketIcon /> Save template
-                  </Button>
->>>>>>> 853db563
                   <SheetTrigger asChild>
                     <Button variant="solid" size="2">
                       <MagicWandIcon /> Open agent tools
