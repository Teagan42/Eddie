--- conflicted
+++ resolved
@@ -411,8 +411,6 @@
         : Promise.resolve([]),
   });
 
-<<<<<<< HEAD
-=======
   useEffect(() => {
     const unsubscribes = [
       api.sockets.chatSessions.onSessionCreated((session) => {
@@ -469,7 +467,7 @@
     };
   }, [api, queryClient]);
 
->>>>>>> 9519ac3e
+
   const orchestratorQuery = useQuery({
     queryKey: ["orchestrator-metadata", selectedSessionId],
     enabled: Boolean(selectedSessionId),
