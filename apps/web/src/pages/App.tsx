--- conflicted
+++ resolved
@@ -19,8 +19,6 @@
 
 function AppShell({ children }: { children: ReactNode }): JSX.Element {
   const { apiKey, setApiKey } = useAuth();
-<<<<<<< HEAD
-
   return (
     <Flex direction="column" className="min-h-screen bg-gray-1 text-foreground">
       <header className="sticky top-0 z-20 border-b border-gray-5 bg-panel/80 backdrop-blur">
@@ -67,7 +65,7 @@
         </Routes>
       </AppShell>
     </BrowserRouter>
-=======
+/*
   const api = useApi();
   const queryClient = useQueryClient();
   const [sessionForm, setSessionForm] = useState<SessionFormState>({
@@ -564,6 +562,6 @@
         </Grid>
       </div>
     </div>
->>>>>>> 604a055b
+*/
   );
 }