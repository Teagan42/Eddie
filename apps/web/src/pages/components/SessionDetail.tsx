import { Badge, Flex, Heading, ScrollArea, Text } from "@radix-ui/themes";
import type { ChatMessageDto, ChatSessionDto } from "@eddie/api-client";
import { useEffect, useMemo, useRef } from "react";

const timeFormatOptions: Intl.DateTimeFormatOptions = {
  hour: "2-digit",
  minute: "2-digit",
};

function formatMessageTimestamp(value: string): string {
  return new Date(value).toLocaleTimeString([], timeFormatOptions);
}

export interface SessionDetailProps {
  session: ChatSessionDto | null;
  messages: ChatMessageDto[] | undefined;
  isLoading: boolean;
}

export function SessionDetail({ session, messages, isLoading }: SessionDetailProps): JSX.Element {
  return (
    <Flex direction="column" gap="4">
      <Heading as="h3" size="4" className="text-white">
        {session?.title ?? "Select a session"}
      </Heading>

      {isLoading ? (
        <Text size="2" color="gray">
          Loading messages…
        </Text>
      ) : messages ? (
        <MessagesList messages={messages} />
      ) : null}
    </Flex>
  );
}

type StreamAwareMessage = ChatMessageDto & { event?: string | null };

function deriveCompletedMessages(messages: ChatMessageDto[]): StreamAwareMessage[] {
  const completed: StreamAwareMessage[] = [];
  const partials = new Map<string, StreamAwareMessage>();

  for (const candidate of messages as StreamAwareMessage[]) {
    const eventType = typeof candidate.event === "string" ? candidate.event : null;

    if (eventType && eventType !== "end") {
      const previous = partials.get(candidate.id);
      partials.set(candidate.id, previous ? { ...previous, ...candidate } : { ...candidate });
      continue;
    }

    if (eventType === "end") {
      const base = partials.get(candidate.id);
      const merged: StreamAwareMessage = { ...(base ?? {}), ...candidate };
      if (!merged.content && base?.content) {
        merged.content = base.content;
      }
      completed.push(merged);
      partials.delete(candidate.id);
      continue;
    }

    completed.push(candidate);
  }

  return completed;
}

function MessagesList({ messages }: { messages: ChatMessageDto[] }): JSX.Element {
  const completedMessages = useMemo(
    () => deriveCompletedMessages(messages),
    [messages]
  );
  const lastMessageMarkerRef = useRef<HTMLDivElement | null>(null);
  const lastMessage =
    completedMessages.length > 0 ? completedMessages[completedMessages.length - 1]! : null;
  const lastMessageId = lastMessage?.id ?? null;
  const lastMessageContent = lastMessage?.content ?? null;

  useEffect(() => {
    if (!lastMessageId) {
      return;
    }

    const node = lastMessageMarkerRef.current;

    if (!node || typeof node.scrollIntoView !== "function") {
      return;
    }

    node.scrollIntoView({ block: "end" });
  }, [lastMessageId, lastMessageContent]);

  return (
    <ScrollArea
      type="always"
      className="relative h-64 overflow-hidden rounded-2xl border border-white/15 bg-white/12 p-4"
    >
      <div
        className="pointer-events-none absolute inset-0 bg-[radial-gradient(circle_at_top,_rgba(56,189,248,0.18),transparent_65%)]"
        aria-hidden
      />
      <Flex direction="column" gap="3" className="relative z-10">
        {completedMessages.length === 0 ? (
          <Text size="2" color="gray">
            No messages yet. Send the first message to kick off the session.
          </Text>
        ) : (
<<<<<<< HEAD
          messages.map((message, index) => {
            const messageHeading = message.name ?? message.role;
            const timestampLabel = formatMessageTimestamp(message.createdAt);

            return (
              <Flex
                key={message.id}
                direction="column"
                className="relative gap-2 rounded-2xl border border-white/15 bg-slate-900/55 p-4 shadow-[0_25px_65px_-55px_rgba(59,130,246,0.7)]"
                data-testid="session-message-card"
              >
                <Flex align="center" justify="between" className="text-xs uppercase tracking-[0.2em] text-emerald-200/80">
                  <span className="inline-flex items-center gap-2">
                    <span className="h-2 w-2 rounded-full bg-emerald-400" />
                    {messageHeading}
                  </span>
                  <span className="text-[0.7rem] text-white/70">{timestampLabel}</span>
                </Flex>
                <Text size="2" className="text-white/90">
                  {message.content}
                </Text>
                <span
                  className="pointer-events-none absolute -left-3 top-1/2 hidden h-12 w-12 -translate-y-1/2 rounded-full bg-emerald-500/10 blur-2xl md:block"
                  aria-hidden
                />
                <Badge radius="full" variant="soft" color="grass" className="self-start text-[0.65rem] uppercase tracking-wider">
                  #{index + 1}
                </Badge>
=======
          completedMessages.map((message, index) => (
            <Flex
              key={message.id}
              direction="column"
              className="relative gap-2 rounded-2xl border border-white/15 bg-slate-900/55 p-4 shadow-[0_25px_65px_-55px_rgba(59,130,246,0.7)]"
              data-testid="message-card"
            >
              <Flex align="center" justify="between" className="text-xs uppercase tracking-[0.2em] text-emerald-200/80">
                <span className="inline-flex items-center gap-2">
                  <span className="h-2 w-2 rounded-full bg-emerald-400" />
                  {message.name ?? message.role}
                </span>
                <span className="text-[0.7rem] text-white/70">
                  {new Date(message.createdAt).toLocaleTimeString([], { hour: "2-digit", minute: "2-digit" })}
                </span>
>>>>>>> d9c09137
              </Flex>
            );
          })
        )}
        <div ref={lastMessageMarkerRef} aria-hidden />
      </Flex>
    </ScrollArea>
  );
}<|MERGE_RESOLUTION|>--- conflicted
+++ resolved
@@ -107,7 +107,6 @@
             No messages yet. Send the first message to kick off the session.
           </Text>
         ) : (
-<<<<<<< HEAD
           messages.map((message, index) => {
             const messageHeading = message.name ?? message.role;
             const timestampLabel = formatMessageTimestamp(message.createdAt);
@@ -136,23 +135,6 @@
                 <Badge radius="full" variant="soft" color="grass" className="self-start text-[0.65rem] uppercase tracking-wider">
                   #{index + 1}
                 </Badge>
-=======
-          completedMessages.map((message, index) => (
-            <Flex
-              key={message.id}
-              direction="column"
-              className="relative gap-2 rounded-2xl border border-white/15 bg-slate-900/55 p-4 shadow-[0_25px_65px_-55px_rgba(59,130,246,0.7)]"
-              data-testid="message-card"
-            >
-              <Flex align="center" justify="between" className="text-xs uppercase tracking-[0.2em] text-emerald-200/80">
-                <span className="inline-flex items-center gap-2">
-                  <span className="h-2 w-2 rounded-full bg-emerald-400" />
-                  {message.name ?? message.role}
-                </span>
-                <span className="text-[0.7rem] text-white/70">
-                  {new Date(message.createdAt).toLocaleTimeString([], { hour: "2-digit", minute: "2-digit" })}
-                </span>
->>>>>>> d9c09137
               </Flex>
             );
           })
