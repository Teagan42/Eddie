import { useCallback, useEffect, useMemo, useState, type FormEvent } from "react";
import { useMutation, useQuery, useQueryClient } from "@tanstack/react-query";
import {
  Badge,
  Box,
  Button,
  Flex,
  Grid,
  Heading,
  ScrollArea,
  Separator,
  Text,
  TextField,
} from "@radix-ui/themes";
<<<<<<< HEAD
import { ReloadIcon } from "@radix-ui/react-icons";
import { ArrowUpRight, KeyRound, Sparkles, Waves } from "lucide-react";
=======
import { PaperPlaneIcon, PlusIcon, ReloadIcon } from "@radix-ui/react-icons";
>>>>>>> dbab978c
import { Panel } from "@/components/panel";
import { useAuth } from "@/auth/auth-context";
import { useApi } from "@/api/api-provider";
import { ChatSessionsPanel } from "./components/ChatSessionsPanel";
import { useChatSessionEvents } from "./hooks/useChatSessionEvents";
import type {
  ChatMessageDto,
  ChatSessionDto,
  CreateChatMessageDto,
  CreateChatSessionDto,
  LogEntryDto,
  RuntimeConfigDto,
} from "@eddie/api-client";
import { OverviewHero } from "./components/OverviewHero";
import { OverviewAuthPanel } from "./components/OverviewAuthPanel";
import { useOverviewStats } from "./hooks/useOverviewStats";

<<<<<<< HEAD
type StatItem = {
  label: string;
  value: number;
  hint: string;
  icon: ComponentType<{ className?: string }>;
};
=======
interface SessionFormState {
  title: string;
  description: string;
}
>>>>>>> dbab978c

export function OverviewPage(): JSX.Element {
  const { apiKey, setApiKey } = useAuth();
  const api = useApi();
  const queryClient = useQueryClient();
  const [newSessionTitle, setNewSessionTitle] = useState<string>("");
  const [selectedSessionId, setSelectedSessionId] = useState<string | null>(null);
  const [messageDraft, setMessageDraft] = useState<string>("");

  const sessionsQuery = useQuery({
    queryKey: ["chat-sessions"],
    queryFn: () => api.http.chatSessions.list(),
  });

  const tracesQuery = useQuery({
    queryKey: ["traces"],
    queryFn: () => api.http.traces.list(),
  });

  const logsQuery = useQuery({
    queryKey: ["logs"],
    queryFn: () => api.http.logs.list(),
  });

  const configQuery = useQuery({
    queryKey: ["config"],
    queryFn: () => api.http.config.get(),
  });

  const messagesQuery = useQuery({
    queryKey: ["chat-sessions", selectedSessionId, "messages"],
    enabled: Boolean(selectedSessionId),
    queryFn: () =>
      selectedSessionId ? api.http.chatSessions.listMessages(selectedSessionId) : Promise.resolve([]),
  });

  const stats = useOverviewStats({
    sessionCount: sessionsQuery.data?.length,
    traceCount: tracesQuery.data?.length,
    logCount: logsQuery.data?.length,
  });

  const mergeLogsIntoCache = useCallback((incoming: LogEntryDto | LogEntryDto[]): void => {
    const batch = Array.isArray(incoming) ? incoming : [incoming];
    if (batch.length === 0) {
      return;
    }

    queryClient.setQueryData<LogEntryDto[]>(["logs"], (current = []) => {
      if (current.length === 0) {
        return batch;
      }

      const next = [...current];
      const indexById = new Map(current.map((entry, index) => [entry.id, index]));

      for (const entry of batch) {
        const existingIndex = indexById.get(entry.id);
        if (existingIndex !== undefined) {
          next[existingIndex] = entry;
        } else {
          indexById.set(entry.id, next.length);
          next.push(entry);
        }
      }

      return next;
    });
  }, [queryClient]);

  useEffect(() => {
    if (!selectedSessionId && sessionsQuery.data?.length) {
      setSelectedSessionId(sessionsQuery.data[0]?.id ?? null);
    }
  }, [sessionsQuery.data, selectedSessionId]);

  useChatSessionEvents({
    api,
    queryClient,
    mergeLogsIntoCache,
    selectedSessionId,
  });

  const createSessionMutation = useMutation({
    mutationFn: (input: CreateChatSessionDto) => api.http.chatSessions.create(input),
    onSuccess: (session) => {
      setNewSessionTitle("");
      setSelectedSessionId(session.id);
      queryClient.invalidateQueries({ queryKey: ["chat-sessions"] });
    },
  });

  const createMessageMutation = useMutation({
    mutationFn: async (input: { sessionId: string; body: CreateChatMessageDto }) => {
      await api.http.chatSessions.createMessage(input.sessionId, input.body);
    },
    onSuccess: (_, variables) => {
      setMessageDraft("");
      queryClient.invalidateQueries({
        queryKey: ["chat-sessions", variables.sessionId, "messages"],
      });
    },
  });

  const emitLogMutation = useMutation({
    mutationFn: () => api.http.logs.emit(),
    onSuccess: (entry) => {
      mergeLogsIntoCache(entry);
    },
  });

  const toggleThemeMutation = useMutation({
    mutationFn: (theme: RuntimeConfigDto["theme"]) => api.http.config.update({ theme }),
    onSuccess: () => {
      queryClient.invalidateQueries({ queryKey: ["config"] });
    },
  });

  const activeSession = useMemo<ChatSessionDto | null>(() => {
    if (!selectedSessionId) {
      return null;
    }
    return sessionsQuery.data?.find((session) => session.id === selectedSessionId) ?? null;
  }, [selectedSessionId, sessionsQuery.data]);

  const handleCreateSession = (event: FormEvent<HTMLFormElement>): void => {
    event.preventDefault();
    if (!newSessionTitle.trim()) {
      return;
    }
    createSessionMutation.mutate({
      title: newSessionTitle.trim(),
      description: undefined,
    });
  };

  const handleSendMessage = (event: FormEvent<HTMLFormElement>): void => {
    event.preventDefault();
    if (!selectedSessionId || !messageDraft.trim()) {
      return;
    }
    createMessageMutation.mutate({
      sessionId: selectedSessionId,
      body: {
        role: "user" as CreateChatMessageDto["role"],
        content: messageDraft.trim(),
      },
    });
  };

  const handleToggleTheme = (): void => {
    const currentTheme = configQuery.data?.theme ?? "dark";
    toggleThemeMutation.mutate(currentTheme === "dark" ? "light" : "dark");
  };

  return (
    <Flex direction="column" gap="8">
      <OverviewHero
        apiKey={apiKey}
        apiUrl={configQuery.data?.apiUrl}
        onToggleTheme={handleToggleTheme}
        onRemoveApiKey={() => setApiKey(null)}
        stats={stats}
      />

      <OverviewAuthPanel apiKey={apiKey} onApiKeyChange={setApiKey} />

      <Grid columns={{ initial: "1", xl: "2" }} gap="6">
        <ChatSessionsPanel
          sessions={sessionsQuery.data}
          selectedSessionId={selectedSessionId}
          onSelectSession={setSelectedSessionId}
          onCreateSession={handleCreateSession}
          newSessionTitle={newSessionTitle}
          onNewSessionTitleChange={setNewSessionTitle}
          isCreatingSession={createSessionMutation.isPending}
          activeSession={activeSession}
          messages={messagesQuery.data}
          isMessagesLoading={messagesQuery.isLoading}
          onSubmitMessage={handleSendMessage}
          messageDraft={messageDraft}
          onMessageDraftChange={setMessageDraft}
          isMessagePending={createMessageMutation.isPending}
        />

        <Panel title="Traces" description="Real-time observability into orchestrated workloads">
          {tracesQuery.isLoading ? (
            <Text size="2" color="gray">
              Loading traces…
            </Text>
          ) : tracesQuery.data?.length ? (
            <ScrollArea type="always" className="h-80 rounded-2xl border border-white/15 bg-slate-900/35 p-4">
              <Flex direction="column" gap="3">
                {tracesQuery.data.map((trace) => (
                  <Flex
                    key={trace.id}
                    direction="column"
                    className="rounded-2xl border border-white/10 bg-white/12 p-4"
                  >
                    <Flex align="center" justify="between">
                      <Text size="2" weight="medium">
                        {trace.name}
                      </Text>
                      <Badge color={trace.status === "failed" ? "red" : "grass"} variant="solid">
                        {trace.status.toUpperCase()}
                      </Badge>
                    </Flex>
                    <Text size="1" color="gray">
                      Duration: {trace.durationMs ? `${trace.durationMs}ms` : "pending"}
                    </Text>
                  </Flex>
                ))}
              </Flex>
            </ScrollArea>
          ) : (
            <Text size="2" color="gray">
              No traces emitted yet.
            </Text>
          )}
        </Panel>
      </Grid>

      <Grid columns={{ initial: "1", xl: "2" }} gap="6">
        <Panel
          title="Logs"
          description="Live stream of structured telemetry entries"
          actions={
            <Button
              size="2"
              variant="soft"
              color="jade"
              onClick={() => emitLogMutation.mutate()}
              disabled={emitLogMutation.isPending}
            >
              <ReloadIcon /> Emit
            </Button>
          }
        >
          {logsQuery.isLoading ? (
            <Text size="2" color="gray">
              Loading logs…
            </Text>
          ) : logsQuery.data?.length ? (
            <ScrollArea type="always" className="h-80 rounded-2xl border border-white/15 bg-slate-900/35 p-4">
              <Flex direction="column" gap="3">
                {logsQuery.data.map((entry) => (
                  <Flex
                    key={entry.id}
                    direction="column"
                    className="rounded-2xl border border-white/10 bg-white/12 p-4"
                  >
                    <Flex align="center" justify="between">
                      <Text size="1" color="gray">
                        {new Date(entry.createdAt).toLocaleTimeString([], { hour: "2-digit", minute: "2-digit", second: "2-digit" })}
                      </Text>
                      <Badge color={entry.level === "error" ? "red" : "grass"} variant="surface">
                        {entry.level.toUpperCase()}
                      </Badge>
                    </Flex>
                    <Text size="2">{entry.message}</Text>
                  </Flex>
                ))}
              </Flex>
            </ScrollArea>
          ) : (
            <Text size="2" color="gray">
              Awaiting log entries.
            </Text>
          )}
        </Panel>

        <Panel
          title="Runtime Config"
          description="Adjust live settings for connected dashboards"
          actions={
            <Button size="2" variant="soft" color="jade" onClick={handleToggleTheme}>
              Toggle theme
            </Button>
          }
        >
          {configQuery.isLoading ? (
            <Text size="2" color="gray">
              Loading configuration…
            </Text>
          ) : configQuery.data ? (
            <Flex direction="column" gap="4">
              <Box className="rounded-2xl border border-white/10 bg-white/12 p-4">
                <Text size="1" color="gray">
                  API URL
                </Text>
                <Text size="2" className="font-mono text-emerald-100">
                  {configQuery.data.apiUrl}
                </Text>
              </Box>
              <Box className="rounded-2xl border border-white/10 bg-white/12 p-4">
                <Text size="1" color="gray">
                  WebSocket URL
                </Text>
                <Text size="2" className="font-mono text-emerald-100">
                  {configQuery.data.websocketUrl}
                </Text>
              </Box>
              <Flex align="center" justify="between">
                <Text size="2">Theme</Text>
                <Badge variant="surface" color="grass">
                  {configQuery.data.theme}
                </Badge>
              </Flex>
              <Separator className="border-white/10" />
              <Flex gap="2" wrap="wrap">
                {Object.entries(configQuery.data.features).map(([feature, enabled]) => (
                  <Badge
                    key={feature}
                    variant={enabled ? "solid" : "soft"}
                    color={enabled ? "grass" : "gray"}
                    className="uppercase tracking-wide"
                  >
                    {feature}
                  </Badge>
                ))}
              </Flex>
            </Flex>
          ) : (
            <Text size="2" color="gray">
              Unable to load configuration.
            </Text>
          )}
        </Panel>
      </Grid>
    </Flex>
  );
}<|MERGE_RESOLUTION|>--- conflicted
+++ resolved
@@ -12,12 +12,8 @@
   Text,
   TextField,
 } from "@radix-ui/themes";
-<<<<<<< HEAD
-import { ReloadIcon } from "@radix-ui/react-icons";
 import { ArrowUpRight, KeyRound, Sparkles, Waves } from "lucide-react";
-=======
 import { PaperPlaneIcon, PlusIcon, ReloadIcon } from "@radix-ui/react-icons";
->>>>>>> dbab978c
 import { Panel } from "@/components/panel";
 import { useAuth } from "@/auth/auth-context";
 import { useApi } from "@/api/api-provider";
@@ -35,19 +31,17 @@
 import { OverviewAuthPanel } from "./components/OverviewAuthPanel";
 import { useOverviewStats } from "./hooks/useOverviewStats";
 
-<<<<<<< HEAD
 type StatItem = {
   label: string;
   value: number;
   hint: string;
   icon: ComponentType<{ className?: string }>;
 };
-=======
+
 interface SessionFormState {
   title: string;
   description: string;
 }
->>>>>>> dbab978c
 
 export function OverviewPage(): JSX.Element {
   const { apiKey, setApiKey } = useAuth();
