<<<<<<< HEAD
import { render, screen, waitFor } from "@testing-library/react";
=======
import { render, waitFor, within } from "@testing-library/react";
>>>>>>> d9c09137
import { vi } from "vitest";
import type { ChatMessageDto, ChatSessionDto } from "@eddie/api-client";
import { SessionDetail } from "../components";

class ResizeObserverMock {
  observe(): void {}
  unobserve(): void {}
  disconnect(): void {}
}

Object.assign(globalThis, { ResizeObserver: ResizeObserverMock });

describe("SessionDetail", () => {
  function createSession(partial?: Partial<ChatSessionDto>): ChatSessionDto {
    return {
      id: "session-1",
      title: "Session 1",
      description: "",
      createdAt: new Date().toISOString(),
      updatedAt: new Date().toISOString(),
      ...partial,
    };
  }

  function createMessage(partial?: Partial<ChatMessageDto>): ChatMessageDto {
    return {
      id: "message-1",
      sessionId: "session-1",
      role: "user",
      content: "Hello world",
      createdAt: new Date().toISOString(),
      updatedAt: new Date().toISOString(),
      ...partial,
    };
  }

  it("renders completed messages as individual cards with agent headings", () => {
    const session = createSession();
    const messages = [
      createMessage({
        id: "message-1",
        role: "assistant",
        name: "Orchestrator",
        content: "Working on it…",
        event: "delta",
      } as ChatMessageDto & { event?: string }),
      createMessage({
        id: "message-1",
        role: "assistant",
        name: "Orchestrator",
        content: "Task complete",
        event: "end",
      } as ChatMessageDto & { event?: string }),
      createMessage({
        id: "message-2",
        role: "assistant",
        name: "Delegate",
        content: "Providing support",
        event: "end",
      } as ChatMessageDto & { event?: string }),
    ];

    const { queryByText, getAllByTestId } = render(
      <SessionDetail session={session} isLoading={false} messages={messages} />
    );

    expect(queryByText("Working on it…")).not.toBeInTheDocument();

    const cards = getAllByTestId("message-card");
    expect(cards).toHaveLength(2);
    expect(within(cards[0]!).getByText(/Orchestrator/i)).toBeInTheDocument();
    expect(within(cards[0]!).getByText("Task complete")).toBeInTheDocument();
    expect(within(cards[1]!).getByText(/Delegate/i)).toBeInTheDocument();
    expect(within(cards[1]!).getByText("Providing support")).toBeInTheDocument();
  });

  it("scrolls the latest message into view when new messages arrive", async () => {
    const original = HTMLElement.prototype.scrollIntoView;
    const scrollIntoView = vi.fn();
    HTMLElement.prototype.scrollIntoView = scrollIntoView;

    const session = createSession();
    const initialMessages = [createMessage({ id: "message-1" })];
    const { rerender } = render(
      <SessionDetail session={session} isLoading={false} messages={initialMessages} />
    );

    scrollIntoView.mockClear();

    rerender(
      <SessionDetail
        session={session}
        isLoading={false}
        messages={[...initialMessages, createMessage({ id: "message-2", content: "Another" })]}
      />
    );

    await waitFor(() => {
      expect(scrollIntoView).toHaveBeenCalled();
    });

    HTMLElement.prototype.scrollIntoView = original;
  });

  it("keeps the latest message visible while it streams updates", async () => {
    const original = HTMLElement.prototype.scrollIntoView;
    const scrollIntoView = vi.fn();
    HTMLElement.prototype.scrollIntoView = scrollIntoView;

    const session = createSession();
    const initialMessages = [createMessage({ id: "message-1", content: "Partial" })];
    const { rerender } = render(
      <SessionDetail session={session} isLoading={false} messages={initialMessages} />
    );

    scrollIntoView.mockClear();

    rerender(
      <SessionDetail
        session={session}
        isLoading={false}
        messages={[createMessage({ id: "message-1", content: "Partial update complete" })]}
      />
    );

    await waitFor(() => {
      expect(scrollIntoView).toHaveBeenCalled();
    });

    HTMLElement.prototype.scrollIntoView = original;
  });

  it("renders a card for each completed message with the agent heading", () => {
    const session = createSession();
    const messages = [
      createMessage({
        id: "message-1",
        role: "assistant",
        name: "Agent Alpha",
        content: "First response",
      }),
      createMessage({
        id: "message-2",
        role: "assistant",
        name: "Agent Beta",
        content: "Second response",
      }),
    ];

    render(
      <SessionDetail session={session} isLoading={false} messages={messages} />
    );

    expect(screen.getAllByTestId("session-message-card")).toHaveLength(
      messages.length
    );
    expect(screen.getAllByText("Agent Alpha")).toHaveLength(1);
    expect(screen.getByText("Agent Beta")).toBeInTheDocument();
  });
});<|MERGE_RESOLUTION|>--- conflicted
+++ resolved
@@ -1,8 +1,4 @@
-<<<<<<< HEAD
 import { render, screen, waitFor } from "@testing-library/react";
-=======
-import { render, waitFor, within } from "@testing-library/react";
->>>>>>> d9c09137
 import { vi } from "vitest";
 import type { ChatMessageDto, ChatSessionDto } from "@eddie/api-client";
 import { SessionDetail } from "../components";
