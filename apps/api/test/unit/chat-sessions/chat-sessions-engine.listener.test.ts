--- conflicted
+++ resolved
@@ -108,13 +108,10 @@
     expect(events).toContain(ChatMessageCreatedEvent);
   });
 
-<<<<<<< HEAD
   it("does not manually register the stream renderer", () => {
     expect(engineSetStreamRenderer).not.toHaveBeenCalled();
   });
 
-=======
->>>>>>> 58e8916c
   it("ignores assistant messages", () => {
     const message = createChatMessage({ role: ChatMessageRole.Assistant });
 
