import {
  BadRequestException,
  Injectable,
  NotFoundException,
} from "@nestjs/common";
import { randomUUID } from "crypto";
import { TraceDto } from "./dto/trace.dto";

export interface TracesListener {
  onTraceCreated(trace: TraceDto): void;
  onTraceUpdated(trace: TraceDto): void;
}

interface TraceEntity {
  id: string;
  sessionId?: string;
  name: string;
  status: "pending" | "running" | "completed" | "failed";
  durationMs?: number;
  metadata?: Record<string, unknown>;
  createdAt: Date;
  updatedAt: Date;
}

const MAX_METADATA_DEPTH = 1_000;

function deepClone<T>(value: T): T {
  if (value === null || typeof value !== "object") {
    return value;
  }

  if (value instanceof Date) {
    return new Date(value.getTime()) as unknown as T;
  }

  const seen = new WeakMap<object, unknown>();

  const createContainer = (
    source: Record<string, unknown> | unknown[]
  ): Record<string, unknown> | unknown[] =>
    Array.isArray(source) ? new Array(source.length) : {};

  const rootSource = value as Record<string, unknown> | unknown[];
  const rootClone = createContainer(rootSource);
  seen.set(value as object, rootClone);

  const stack: Array<{
    source: Record<string, unknown> | unknown[];
    target: Record<string, unknown> | unknown[];
    depth: number;
  }> = [
    {
      source: rootSource,
      target: rootClone,
      depth: 0,
    },
  ];

  while (stack.length > 0) {
    const frame = stack.pop();
    if (!frame) {
      continue;
    }
    const { source, target, depth } = frame;

    if (depth > MAX_METADATA_DEPTH) {
      throw new BadRequestException(
        "Trace metadata exceeds the supported nesting depth."
      );
    }

    if (Array.isArray(source)) {
      const arrayTarget = target as unknown[];
      for (let index = 0; index < source.length; index += 1) {
        arrayTarget[index] = cloneValue(source[index], depth + 1);
      }
    } else {
      const objectTarget = target as Record<string, unknown>;
      for (const [key, val] of Object.entries(source)) {
        objectTarget[key] = cloneValue(val, depth + 1);
      }
    }
  }

  return rootClone as T;

  function cloneValue(valueToClone: unknown, depth: number): unknown {
    if (valueToClone === null || typeof valueToClone !== "object") {
      return valueToClone;
    }

    if (valueToClone instanceof Date) {
      return new Date(valueToClone.getTime());
    }

    if (seen.has(valueToClone as object)) {
      throw new BadRequestException(
        "Trace metadata cannot contain circular references."
      );
    }

    const container = createContainer(
      valueToClone as Record<string, unknown> | unknown[]
    );
    seen.set(valueToClone as object, container);
    stack.push({
      source: valueToClone as Record<string, unknown> | unknown[],
      target: container,
      depth,
    });
    return container;
  }
}

function cloneMetadata(
  metadata?: Record<string, unknown>
): Record<string, unknown> | undefined {
  if (!metadata) {
    return undefined;
  }
  return deepClone(metadata);
}

@Injectable()
export class TracesService {
  private readonly traces = new Map<string, TraceEntity>();
  private readonly listeners = new Set<TracesListener>();

<<<<<<< HEAD
  constructor() {
    const now = Date.now();
    const seeds: Array<Omit<TraceEntity, "id" | "createdAt" | "updatedAt">> = [
      {
        name: "bootstrap",
        status: "completed",
        durationMs: 42,
        metadata: { source: "seed" },
      },
      {
        name: "context hydration",
        status: "running",
        durationMs: 128_000,
        metadata: { stage: "vectorize", dataset: "docs/" },
      },
      {
        name: "agent orchestration",
        status: "pending",
        metadata: { stage: "awaiting command" },
      },
    ];

    seeds.forEach((seed, index) => {
      const createdAt = new Date(now - (seeds.length - index) * 60_000);
      const updatedAt =
        seed.status === "pending"
          ? createdAt
          : new Date(createdAt.getTime() + (seed.durationMs ?? 90_000));
      const entity: TraceEntity = {
        id: randomUUID(),
        ...seed,
        metadata: cloneMetadata(seed.metadata),
        createdAt,
        updatedAt,
      };
      this.traces.set(entity.id, entity);
    });
  }

=======
>>>>>>> 9a4425d7
  registerListener(listener: TracesListener): () => void {
    this.listeners.add(listener);
    return () => this.listeners.delete(listener);
  }

  private toDto(entity: TraceEntity): TraceDto {
    return {
      id: entity.id,
      sessionId: entity.sessionId,
      name: entity.name,
      status: entity.status,
      durationMs: entity.durationMs,
      metadata: cloneMetadata(entity.metadata),
      createdAt: entity.createdAt.toISOString(),
      updatedAt: entity.updatedAt.toISOString(),
    };
  }

  private notifyCreated(trace: TraceDto): void {
    for (const listener of this.listeners) {
      listener.onTraceCreated(trace);
    }
  }

  private notifyUpdated(trace: TraceDto): void {
    for (const listener of this.listeners) {
      listener.onTraceUpdated(trace);
    }
  }

  list(): TraceDto[] {
    return Array.from(this.traces.values())
      .sort((a, b) => b.createdAt.getTime() - a.createdAt.getTime())
      .map((trace) => this.toDto(trace));
  }

  get(id: string): TraceDto {
    const trace = this.traces.get(id);
    if (!trace) {
      throw new NotFoundException(`Trace ${id} not found`);
    }
    return this.toDto(trace);
  }

  create(partial: Partial<Omit<TraceEntity, "id" | "createdAt" | "updatedAt">>): TraceDto {
    const now = new Date();
    const entity: TraceEntity = {
      id: randomUUID(),
      name: partial.name ?? "trace",
      sessionId: partial.sessionId,
      status: partial.status ?? "pending",
      durationMs: partial.durationMs,
      metadata: cloneMetadata(partial.metadata),
      createdAt: now,
      updatedAt: now,
    };
    this.traces.set(entity.id, entity);
    const dto = this.toDto(entity);
    this.notifyCreated(dto);
    return dto;
  }

  updateStatus(
    id: string,
    status: TraceEntity["status"],
    durationMs?: number,
    metadata?: Record<string, unknown>
  ): TraceDto {
    const trace = this.traces.get(id);
    if (!trace) {
      throw new NotFoundException(`Trace ${id} not found`);
    }
    trace.status = status;
    trace.durationMs = durationMs;
    trace.metadata = metadata ? cloneMetadata(metadata) : trace.metadata;
    trace.updatedAt = new Date();
    const dto = this.toDto(trace);
    this.notifyUpdated(dto);
    return dto;
  }
}<|MERGE_RESOLUTION|>--- conflicted
+++ resolved
@@ -126,48 +126,6 @@
   private readonly traces = new Map<string, TraceEntity>();
   private readonly listeners = new Set<TracesListener>();
 
-<<<<<<< HEAD
-  constructor() {
-    const now = Date.now();
-    const seeds: Array<Omit<TraceEntity, "id" | "createdAt" | "updatedAt">> = [
-      {
-        name: "bootstrap",
-        status: "completed",
-        durationMs: 42,
-        metadata: { source: "seed" },
-      },
-      {
-        name: "context hydration",
-        status: "running",
-        durationMs: 128_000,
-        metadata: { stage: "vectorize", dataset: "docs/" },
-      },
-      {
-        name: "agent orchestration",
-        status: "pending",
-        metadata: { stage: "awaiting command" },
-      },
-    ];
-
-    seeds.forEach((seed, index) => {
-      const createdAt = new Date(now - (seeds.length - index) * 60_000);
-      const updatedAt =
-        seed.status === "pending"
-          ? createdAt
-          : new Date(createdAt.getTime() + (seed.durationMs ?? 90_000));
-      const entity: TraceEntity = {
-        id: randomUUID(),
-        ...seed,
-        metadata: cloneMetadata(seed.metadata),
-        createdAt,
-        updatedAt,
-      };
-      this.traces.set(entity.id, entity);
-    });
-  }
-
-=======
->>>>>>> 9a4425d7
   registerListener(listener: TracesListener): () => void {
     this.listeners.add(listener);
     return () => this.listeners.delete(listener);
