--- conflicted
+++ resolved
@@ -27,17 +27,10 @@
       format,
       runtimeOptions
     );
-<<<<<<< HEAD
     this.configStore.setSnapshot(composedConfig);
     return {
       ...snapshot,
       config: composedConfig,
     } satisfies ConfigFileSnapshot;
-=======
-    this.configStore.setSnapshot(composed);
-    const runtimeConfig = this.runtimeConfigService.get();
-    this.eventBus.publish(new RuntimeConfigUpdated(runtimeConfig));
-    return { ...snapshot, config: composed } satisfies ConfigFileSnapshot;
->>>>>>> 4fad418f
   }
 }