--- conflicted
+++ resolved
@@ -22,7 +22,6 @@
       format,
       runtimeOptions
     );
-<<<<<<< HEAD
     if (snapshot.config) {
       this.configStore.setSnapshot(snapshot.config);
       return snapshot;
@@ -39,11 +38,5 @@
       ...snapshot,
       config,
     } satisfies ConfigFileSnapshot;
-=======
-    this.configStore.setSnapshot(composed);
-    const runtimeConfig = this.runtimeConfigService.get();
-    this.eventBus.publish(new RuntimeConfigUpdated(runtimeConfig));
-    return { ...snapshot, config: composed } satisfies ConfigFileSnapshot;
->>>>>>> 4fad418f
   }
 }