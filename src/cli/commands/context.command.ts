import { Injectable } from "@nestjs/common";
<<<<<<< HEAD
import { ConfigService } from "../../config";
import { ContextService } from "../../core/context/packer";
=======
import { ConfigService } from "../../config/loader";
import { ContextService } from "../../core/context";
>>>>>>> 47f69ef2
import { TokenizerService } from "../../core/tokenizers/strategy";
import { LoggerService } from "../../io/logger";
import type { CliArguments } from "../cli-arguments";
import { CliOptionsService } from "../cli-options.service";
import type { CliCommand } from "./cli-command";

@Injectable()
export class ContextCommand implements CliCommand {
  readonly name = "context";

  constructor(
    private readonly optionsService: CliOptionsService,
    private readonly configService: ConfigService,
    private readonly loggerService: LoggerService,
    private readonly contextService: ContextService,
    private readonly tokenizerService: TokenizerService
  ) {}

  async run(args: CliArguments): Promise<void> {
    const engineOptions = this.optionsService.parse(args.options);
    const cfg = await this.configService.load(engineOptions);

    this.loggerService.configure({
      level: cfg.logging?.level ?? cfg.logLevel,
      destination: cfg.logging?.destination,
      enableTimestamps: cfg.logging?.enableTimestamps,
    });

    const logger = this.loggerService.getLogger("cli:context");
    logger.debug(
      { include: cfg.context.include, exclude: cfg.context.exclude },
      "Packing context preview"
    );

    const packed = await this.contextService.pack(cfg.context);
    if (packed.files.length === 0) {
      console.log("No context files matched the current configuration.");
      return;
    }

    const tokenizer = this.tokenizerService.create(
      cfg.tokenizer?.provider ?? cfg.provider.name
    );
    const tokens = tokenizer.countTokens(packed.text);

    console.log(
      `Context preview (${packed.files.length} files, ${packed.totalBytes} bytes, ~${tokens} tokens)`
    );
    console.log("────────────────────────────────────────────────────────");

    for (const file of packed.files) {
      console.log(`• ${file.path} (${file.bytes} bytes)`);
    }
  }
}<|MERGE_RESOLUTION|>--- conflicted
+++ resolved
@@ -1,11 +1,6 @@
 import { Injectable } from "@nestjs/common";
-<<<<<<< HEAD
 import { ConfigService } from "../../config";
-import { ContextService } from "../../core/context/packer";
-=======
-import { ConfigService } from "../../config/loader";
 import { ContextService } from "../../core/context";
->>>>>>> 47f69ef2
 import { TokenizerService } from "../../core/tokenizers/strategy";
 import { LoggerService } from "../../io/logger";
 import type { CliArguments } from "../cli-arguments";
