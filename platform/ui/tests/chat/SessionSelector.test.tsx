--- conflicted
+++ resolved
@@ -154,16 +154,6 @@
     expect(handleDelete).toHaveBeenCalledWith('session-2');
   });
 
-<<<<<<< HEAD
-  it('renders session action triggers as accessible buttons', () => {
-    renderSelector();
-
-    const firstTrigger = screen.getByRole('button', { name: 'Session options for Session 1' });
-    const secondTrigger = screen.getByRole('button', { name: 'Session options for Session 2' });
-
-    expect(firstTrigger).toBeInstanceOf(HTMLButtonElement);
-    expect(secondTrigger).toBeInstanceOf(HTMLButtonElement);
-=======
   it('renders session action menus with native button semantics', () => {
     renderSelector();
 
@@ -171,7 +161,6 @@
 
     expect(firstMenuTrigger.tagName.toLowerCase()).toBe('button');
     expect(firstMenuTrigger).toHaveAttribute('type', 'button');
->>>>>>> 6596223b
   });
 
   it('organizes sessions into status-based tabs', async () => {
