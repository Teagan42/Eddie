import { readFileSync } from "node:fs";
import { dirname, resolve } from "node:path";
import { fileURLToPath } from "node:url";

import { describe, expect, it } from "vitest";

import * as ui from "../src";

import * as chat from "../src/chat";
import * as common from "../src/common";
import * as layout from "../src/layout";
import * as navigation from "../src/navigation";
import * as overview from "../src/overview";

describe("@eddie/ui exports", () => {
  const packageJsonPath = resolve(
    dirname(fileURLToPath(import.meta.url)),
    "../package.json",
  );

  const packageJson = JSON.parse(readFileSync(packageJsonPath, "utf-8"));

  it("exposes grouped layout, navigation, and common primitives", () => {
    expect(typeof common.Panel).toBe("function");
    expect(typeof common.AuroraBackground).toBe("function");
    expect(typeof common.JsonTreeView).toBe("function");
    expect(typeof layout.AppHeader).toBe("function");
    expect(typeof navigation.NavigationLink).toBe("function");
  });

  it("re-exports grouped primitives from the root barrel", () => {
    expect(ui.Panel).toBe(common.Panel);
    expect(ui.AuroraBackground).toBe(common.AuroraBackground);
    expect(ui.JsonTreeView).toBe(common.JsonTreeView);
    expect(ui.AppHeader).toBe(layout.AppHeader);
    expect(ui.NavigationLink).toBe(navigation.NavigationLink);
  });

<<<<<<< HEAD
  it("re-exports overview and chat surfaces from the root barrel", () => {
    expect(ui.ChatWindow).toBe(chat.ChatWindow);
    expect(ui.OverviewHero).toBe(overview.OverviewHero);
=======
  it("declares chat and overview subpath export maps", () => {
    const expectedSubpathExports = {
      "./overview": {
        types: "./dist/types/overview/index.d.ts",
        import: "./dist/esm/overview/index.js",
        require: "./dist/cjs/overview/index.js",
      },
      "./chat": {
        types: "./dist/types/chat/index.d.ts",
        import: "./dist/esm/chat/index.js",
        require: "./dist/cjs/chat/index.js",
      },
    } as const;

    for (const [subpath, expected] of Object.entries(expectedSubpathExports)) {
      expect(packageJson.exports[subpath as keyof typeof expectedSubpathExports]).toEqual(
        expected,
      );
    }
>>>>>>> c181e1d4
  });
});<|MERGE_RESOLUTION|>--- conflicted
+++ resolved
@@ -36,11 +36,11 @@
     expect(ui.NavigationLink).toBe(navigation.NavigationLink);
   });
 
-<<<<<<< HEAD
   it("re-exports overview and chat surfaces from the root barrel", () => {
     expect(ui.ChatWindow).toBe(chat.ChatWindow);
     expect(ui.OverviewHero).toBe(overview.OverviewHero);
-=======
+  });
+
   it("declares chat and overview subpath export maps", () => {
     const expectedSubpathExports = {
       "./overview": {
@@ -60,6 +60,5 @@
         expected,
       );
     }
->>>>>>> c181e1d4
   });
 });