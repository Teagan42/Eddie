import { describe, expect, it, vi } from "vitest";
import { metrics, type Meter, type MeterProvider } from "@opentelemetry/api";
import { Test } from "@nestjs/testing";
import { ConfigStore } from "@eddie/config";
import {
  MetricsService,
  METRICS_BACKEND,
  METRICS_NAMESPACES,
  METRICS_METER_PROVIDER,
  metricsProviders,
  type MetricsBackend,
  type MetricsSnapshot,
} from "../../src/telemetry/metrics.service";
import { MetricsModule } from "../../src/telemetry/metrics.module";

describe("MetricsService", () => {
  it("records durations when timing operations", async () => {
    const backend: MetricsBackend = {
      incrementCounter: vi.fn(),
      recordHistogram: vi.fn(),
      shutdown: vi.fn(),
    };

    const moduleRef = await Test.createTestingModule({
      imports: [MetricsModule],
    })
      .overrideProvider(METRICS_BACKEND)
      .useValue(backend)
      .overrideProvider(METRICS_NAMESPACES)
      .useValue({
        timers: "engine.timer",
      })
      .compile();

    const service = moduleRef.get(MetricsService);
    const result = await service.timeOperation("template.render", async () => 42);

    expect(result).toBe(42);
    expect(backend.recordHistogram).toHaveBeenCalledTimes(1);
    const [metricName] = backend.recordHistogram.mock.calls[0] ?? [];
    expect(metricName).toBe("engine.timer.template.render");
  });

  it("captures metrics internally for snapshot and reset", async () => {
    const backend: MetricsBackend = {
      incrementCounter: vi.fn(),
      recordHistogram: vi.fn(),
    };

    const moduleRef = await Test.createTestingModule({
      imports: [MetricsModule],
    })
      .overrideProvider(METRICS_BACKEND)
      .useValue(backend)
      .compile();

    const service = moduleRef.get(MetricsService);

    service.countMessage("user");
    service.observeToolCall({ name: "shell", status: "success" });
    service.countError("agent.failure");
    await service.timeOperation("loop", async () => undefined);

    const snapshot = service.snapshot();

    const expected: MetricsSnapshot = {
      counters: {
        "engine.messages.user": 1,
        "engine.tools.success": 1,
        "engine.errors.agent.failure": 1,
      },
      histograms: {
        "engine.timers.loop": expect.arrayContaining([expect.any(Number)]),
      },
    };

    expect(snapshot).toMatchObject(expected);

    service.reset();

    const afterReset = service.snapshot();

    expect(afterReset.counters).toEqual({});
    expect(afterReset.histograms).toEqual({});
  });

  it("forwards metrics to the OpenTelemetry backend when configured", async () => {
    const counter = { add: vi.fn() };
    const histogram = { record: vi.fn() };
    const meter: Meter = {
      createCounter: vi.fn(() => counter as any),
      createHistogram: vi.fn(() => histogram as any),
      createObservableCounter: vi.fn(),
      createObservableGauge: vi.fn(),
      createObservableUpDownCounter: vi.fn(),
      createUpDownCounter: vi.fn(),
      createGauge: vi.fn(),
      addBatchObservableCallback: vi.fn(),
      removeBatchObservableCallback: vi.fn(),
    } as unknown as Meter;

    const provider: MeterProvider = {
      getMeter: vi.fn(() => meter),
    };

    metrics.setGlobalMeterProvider(provider);

    try {
      const moduleRef = await Test.createTestingModule({
<<<<<<< HEAD
        providers: [
          ...metricsProviders,
          {
            provide: ConfigStore,
            useValue: {
              getSnapshot: vi.fn(() => ({
                metrics: {
                  backend: {
                    type: "otel",
                    meterName: "eddie-engine",
                    meterVersion: "0.0.0-test",
                  },
                },
              })),
            },
          },
        ],
      }).compile();
=======
        imports: [MetricsModule],
      })
        .overrideProvider(ConfigStore)
        .useValue({
          getSnapshot: vi.fn(() => ({
            metrics: {
              backend: {
                type: "otel",
                meterName: "eddie-engine",
                meterVersion: "0.0.0-test",
              },
            },
          })),
        })
        .compile();
>>>>>>> 29dd8d60

      const backend = moduleRef.get<MetricsBackend>(METRICS_BACKEND);

      backend.incrementCounter("engine.messages.user", 3, { scope: "test" });
      backend.recordHistogram("engine.timers.loop", 17, { scope: "test" });

      expect(provider.getMeter).toHaveBeenCalledWith("eddie-engine", "0.0.0-test", {});
      expect(meter.createCounter).toHaveBeenCalledWith("engine.messages.user");
      expect(counter.add).toHaveBeenCalledWith(3, { scope: "test" });
      expect(meter.createHistogram).toHaveBeenCalledWith("engine.timers.loop");
      expect(histogram.record).toHaveBeenCalledWith(17, { scope: "test" });
    } finally {
      metrics.disable();
    }
  });
<<<<<<< HEAD

  it("uses an injected meter provider and flushes during shutdown", async () => {
    const counter = { add: vi.fn() };
    const histogram = { record: vi.fn() };
    const meter: Meter = {
      createCounter: vi.fn(() => counter as any),
      createHistogram: vi.fn(() => histogram as any),
      createObservableCounter: vi.fn(),
      createObservableGauge: vi.fn(),
      createObservableUpDownCounter: vi.fn(),
      createUpDownCounter: vi.fn(),
      createGauge: vi.fn(),
      addBatchObservableCallback: vi.fn(),
      removeBatchObservableCallback: vi.fn(),
    } as unknown as Meter;

    const provider = {
      getMeter: vi.fn(() => meter),
      forceFlush: vi.fn(async () => undefined),
      shutdown: vi.fn(async () => undefined),
    } satisfies MeterProvider;

    const moduleRef = await Test.createTestingModule({
      providers: [
        ...metricsProviders,
        {
          provide: ConfigStore,
          useValue: {
            getSnapshot: vi.fn(() => ({
              metrics: {
                backend: {
                  type: "otel",
                  meterName: "eddie-engine",
                  meterVersion: "0.0.0-test",
                },
              },
            })),
          },
        },
        {
          provide: METRICS_METER_PROVIDER,
          useValue: provider,
        },
      ],
    }).compile();

    const backend = moduleRef.get<MetricsBackend>(METRICS_BACKEND);

    backend.incrementCounter("engine.messages.user", 1);
    backend.recordHistogram("engine.timers.loop", 5);

    expect(provider.getMeter).toHaveBeenCalledWith("eddie-engine", "0.0.0-test", {});

    const service = moduleRef.get(MetricsService);
    await service.onModuleDestroy();

    expect(provider.forceFlush).toHaveBeenCalledTimes(1);
    expect(provider.shutdown).toHaveBeenCalledTimes(1);
  });
=======
>>>>>>> 29dd8d60
});<|MERGE_RESOLUTION|>--- conflicted
+++ resolved
@@ -107,7 +107,6 @@
 
     try {
       const moduleRef = await Test.createTestingModule({
-<<<<<<< HEAD
         providers: [
           ...metricsProviders,
           {
@@ -126,23 +125,6 @@
           },
         ],
       }).compile();
-=======
-        imports: [MetricsModule],
-      })
-        .overrideProvider(ConfigStore)
-        .useValue({
-          getSnapshot: vi.fn(() => ({
-            metrics: {
-              backend: {
-                type: "otel",
-                meterName: "eddie-engine",
-                meterVersion: "0.0.0-test",
-              },
-            },
-          })),
-        })
-        .compile();
->>>>>>> 29dd8d60
 
       const backend = moduleRef.get<MetricsBackend>(METRICS_BACKEND);
 
@@ -158,7 +140,6 @@
       metrics.disable();
     }
   });
-<<<<<<< HEAD
 
   it("uses an injected meter provider and flushes during shutdown", async () => {
     const counter = { add: vi.fn() };
@@ -218,6 +199,4 @@
     expect(provider.forceFlush).toHaveBeenCalledTimes(1);
     expect(provider.shutdown).toHaveBeenCalledTimes(1);
   });
-=======
->>>>>>> 29dd8d60
 });