<<<<<<< HEAD
import { beforeEach, describe, expect, it, vi } from "vitest";
import { Buffer } from "buffer";
import { Test } from "@nestjs/testing";
import type {
=======
import { beforeEach, describe, expect, expectTypeOf, it, vi } from "vitest";
import { Buffer } from "buffer";
import { Test } from "@nestjs/testing";
import type {
  AgentInvocationMemoryUsage,
  AgentRecalledMemory,
>>>>>>> 78963c5e
  AgentRuntimeDescriptor,
  ChatMessage,
  PackedContext,
} from "@eddie/types";
<<<<<<< HEAD
import { AgentInvocationFactory } from "../../src/agents/agent-invocation.factory";
=======
import {
  AgentInvocationFactory,
  EMPTY_RECALL_RESULT,
} from "../../src/agents/agent-invocation.factory";
>>>>>>> 78963c5e
import type { AgentDefinition } from "@eddie/types";
import { ToolRegistryFactory } from "@eddie/tools";
import { TemplateRuntimeService } from "@eddie/templates";
import type { AgentRuntimeOptions } from "../../src/agents/agent-orchestrator.service";
import type { ProviderAdapter } from "@eddie/types";

class TemplateRuntimeStub {
  renderSystemPrompt = vi.fn(async () => ({
    systemPrompt: "system",
    variables: { systemPrompt: "system" },
  }));

  renderUserPrompt = vi.fn(async () => "prompt");
}

class StubToolRegistryFactory {
  create = vi.fn(
    () => ({}) as ReturnType<ToolRegistryFactory["create"]>
  );
}

describe("AgentInvocationFactory", () => {
  let factory: AgentInvocationFactory;
  let templateRuntime: TemplateRuntimeStub;
  let toolRegistryFactory: StubToolRegistryFactory;

<<<<<<< HEAD
=======
  it("exposes empty recall result for reuse", () => {
    expect(EMPTY_RECALL_RESULT).toEqual({ memories: [], usage: [] });
    expectTypeOf<typeof EMPTY_RECALL_RESULT>().toMatchTypeOf<{
      memories: AgentRecalledMemory[];
      usage: AgentInvocationMemoryUsage[];
      appendText?: string;
      appendBytes?: number;
    }>();
  });

>>>>>>> 78963c5e
  const createRuntime = (
    descriptor: AgentRuntimeDescriptor,
    overrides: Partial<AgentRuntimeOptions> = {}
  ): AgentRuntimeOptions => ({
    catalog: {
      enableSubagents: false,
      getAgent: vi.fn(() => descriptor),
      getManager: vi.fn(() => descriptor),
      getSubagent: vi.fn(() => descriptor),
      listSubagents: vi.fn(() => [descriptor]),
      listSpawnableSubagents: vi.fn(() => [descriptor]),
    },
    hooks: {} as AgentRuntimeOptions["hooks"],
    confirm: vi.fn(async () => true),
    cwd: process.cwd(),
    logger: {
      child: vi.fn(),
      info: vi.fn(),
      warn: vi.fn(),
      error: vi.fn(),
      debug: vi.fn(),
      trace: vi.fn(),
      fatal: vi.fn(),
      level: "info",
    } as unknown as AgentRuntimeOptions["logger"],
    metrics: {
      countTool: vi.fn(),
      countMessage: vi.fn(),
      countError: vi.fn(),
    } as unknown as AgentRuntimeOptions["metrics"],
    ...overrides,
  });

  beforeEach(async () => {
    templateRuntime = new TemplateRuntimeStub();
    toolRegistryFactory = new StubToolRegistryFactory();

    const moduleRef = await Test.createTestingModule({
      providers: [
        AgentInvocationFactory,
        { provide: TemplateRuntimeService, useValue: templateRuntime },
        { provide: ToolRegistryFactory, useValue: toolRegistryFactory },
      ],
    }).compile();

    const runtime = moduleRef.get(TemplateRuntimeService);
    const tools = moduleRef.get(ToolRegistryFactory);

    factory = new AgentInvocationFactory(
      tools as unknown as ToolRegistryFactory,
      runtime
    );
  });

  it("does not leak context or history mutations across invocations", async () => {
    const definition: AgentDefinition = {
      id: "planner",
      systemPrompt: "Be helpful.",
    };

    const sharedContext: PackedContext = {
      files: [],
      totalBytes: 0,
      text: "initial context",
    };

    const sharedHistory: ChatMessage[] = [
      { role: "assistant", content: "initial reply" },
    ];

    const descriptor: AgentRuntimeDescriptor = {
      id: "planner",
      definition,
      model: "gpt-test",
      provider: {} as ProviderAdapter,
    };

    const runtime = createRuntime(descriptor);

    const firstInvocation = await factory.create(
      definition,
      {
        prompt: "Plan work",
        context: sharedContext,
        history: sharedHistory,
      },
      runtime
    );

    firstInvocation.context.text = "first invocation context";
    firstInvocation.history[0]!.content = "first invocation reply";

    const secondInvocation = await factory.create(
      definition,
      {
        prompt: "Plan work",
        context: sharedContext,
        history: sharedHistory,
      },
      runtime
    );

    expect(secondInvocation.context.text).toBe("initial context");
    expect(secondInvocation.history[0]?.content).toBe("initial reply");
    expect(secondInvocation.messages[1]?.content).toBe("initial reply");
  });

  it("recalls memories for opt-in agents and records usage", async () => {
    const definition: AgentDefinition = {
      id: "planner",
      systemPrompt: "System",
    };

    const memoryText = "Remember the sprint goal";

    const descriptor: AgentRuntimeDescriptor = {
      id: "planner",
      definition,
      model: "gpt-4",
      provider: {} as ProviderAdapter,
      metadata: {
        memory: { recall: true },
      },
    };

    const memoryAdapter = {
      recallMemories: vi.fn(async () => [
        {
          id: "mem-1",
          memory: memoryText,
          facets: { project: "apollo" },
        },
      ]),
    };

    const runtime = createRuntime(descriptor, {
      sessionId: "session-123",
      memory: {
        adapter: memoryAdapter,
        session: { id: "session-123" },
      },
    });

    const invocation = await factory.create(
      definition,
      { prompt: "Plan the sprint" },
      runtime
    );

    expect(memoryAdapter.recallMemories).toHaveBeenCalledWith(
      expect.objectContaining({
        agent: descriptor,
        query: "Plan the sprint",
        session: { id: "session-123" },
        maxBytes: undefined,
      })
    );

    expect(templateRuntime.renderSystemPrompt).toHaveBeenCalledWith(
      expect.objectContaining({
        memories: [
          expect.objectContaining({ id: "mem-1", memory: "Remember the sprint goal" }),
        ],
      })
    );

    expect(invocation.memoryUsage).toEqual([
      {
        id: "mem-1",
        facets: { project: "apollo" },
        metadata: undefined,
        bytes: Buffer.byteLength(memoryText, "utf8"),
      },
    ]);
  });

  it("merges runtime and agent memory metadata when recalling", async () => {
    const definition: AgentDefinition = {
      id: "planner",
      systemPrompt: "System",
    };

    const descriptor: AgentRuntimeDescriptor = {
      id: "planner",
      definition,
      model: "gpt-4",
      provider: {} as ProviderAdapter,
      metadata: {
        memory: {
          recall: true,
          facets: {
            defaultStrategy: "semantic",
          },
        },
      },
    };

    const memoryAdapter = {
      recallMemories: vi.fn(async () => []),
    };

    const runtime = createRuntime(descriptor, {
      sessionId: "session-123",
      memory: {
        adapter: memoryAdapter,
        session: { id: "session-123" },
        metadata: {
          workspace: "apollo",
        },
      },
    });

    await factory.create(
      definition,
      { prompt: "Plan the sprint" },
      runtime,
    );

    expect(memoryAdapter.recallMemories).toHaveBeenCalledWith(
      expect.objectContaining({
        metadata: {
          workspace: "apollo",
          facets: {
            defaultStrategy: "semantic",
          },
        },
      }),
    );
  });

<<<<<<< HEAD
=======
  it("omits fallback session metadata when runtime does not provide it", async () => {
    const definition: AgentDefinition = {
      id: "planner",
      systemPrompt: "System",
    };

    const descriptor: AgentRuntimeDescriptor = {
      id: "planner",
      definition,
      model: "gpt-4",
      provider: {} as ProviderAdapter,
      metadata: {
        memory: { recall: true },
      },
    };

    const memoryAdapter = {
      recallMemories: vi.fn(async () => [] as AgentRecalledMemory[]),
    };

    const runtime = createRuntime(descriptor, {
      sessionId: "session-123",
      memory: {
        adapter: memoryAdapter,
      },
    });

    await factory.create(definition, { prompt: "Plan the sprint" }, runtime);

    expect(memoryAdapter.recallMemories).toHaveBeenCalledWith(
      expect.objectContaining({
        session: undefined,
      })
    );
  });

>>>>>>> 78963c5e
  it("appends recalled memories to the agent context when within budget", async () => {
    const definition: AgentDefinition = {
      id: "planner",
      systemPrompt: "System",
      context: {
        files: [],
        text: "workspace summary",
        totalBytes: Buffer.byteLength("workspace summary", "utf8"),
      },
    };

    const descriptor: AgentRuntimeDescriptor = {
      id: "planner",
      definition,
      model: "gpt-4",
      provider: {} as ProviderAdapter,
      metadata: {
        memory: { recall: true },
      },
    };

    const memoryAdapter = {
      recallMemories: vi.fn(async () => [
        { id: "mem-1", memory: "Remember the sprint goal" },
        { id: "mem-2", memory: "Coordinate with QA before release" },
      ]),
    };

    const runtime = createRuntime(descriptor, {
      sessionId: "session-789",
      contextMaxBytes: 500,
      memory: {
        adapter: memoryAdapter,
        session: { id: "session-789" },
      },
    });

    const invocation = await factory.create(
      definition,
      { prompt: "Plan the sprint" },
      runtime,
    );

    const appendedBlock = "\n\n<recalled_memories>\nRemember the sprint goal\nCoordinate with QA before release\n</recalled_memories>";

    expect(invocation.context.text).toBe(
      `${definition.context!.text}${appendedBlock}`,
    );

    expect(invocation.context.totalBytes).toBe(
      definition.context!.totalBytes + Buffer.byteLength(appendedBlock, "utf8"),
    );

    const userMessage = invocation.messages.at(-1);
    expect(userMessage?.content).toContain("<recalled_memories>");
    expect(userMessage?.content).toContain("Coordinate with QA before release");
  });

  it("creates an invocation when runtime options are omitted", async () => {
    const definition: AgentDefinition = {
      id: "planner",
      systemPrompt: "System",
    };

    const invocation = await factory.create(
      definition,
      { prompt: "Plan the sprint" },
      undefined as unknown as AgentRuntimeOptions,
    );

    expect(invocation.definition.systemPrompt).toBe("system");
    expect(invocation.messages[1]?.content).toBe("prompt");
    expect(invocation.context.text).toBe("");
  });

  it("drops recalled memories that exceed the remaining context budget", async () => {
    const baseContextText = "";
    const definition: AgentDefinition = {
      id: "planner",
      systemPrompt: "System",
      context: {
        files: [],
        totalBytes: Buffer.byteLength(baseContextText, "utf8"),
        text: baseContextText,
      },
    };

    const descriptor: AgentRuntimeDescriptor = {
      id: "planner",
      definition,
      model: "gpt-4",
      provider: {} as ProviderAdapter,
      metadata: {
        memory: { recall: true },
      },
    };

    const memoryText = "Remember the sprint goal";
    const memoryAdapter = {
      recallMemories: vi.fn(async () => [
        { id: "mem-1", memory: memoryText },
        { id: "mem-2", memory: "Coordinate with QA before release" },
      ]),
    };

    const runtime = createRuntime(descriptor, {
      sessionId: "session-456",
      contextMaxBytes: 80,
      memory: {
        adapter: memoryAdapter,
        session: { id: "session-456" },
      },
    });

    const invocation = await factory.create(
      definition,
      { prompt: "Plan the sprint" },
      runtime
    );

    expect(memoryAdapter.recallMemories).toHaveBeenCalledWith(
      expect.objectContaining({
        maxBytes: 80,
      })
    );

    const appendedBlock = "<recalled_memories>\nRemember the sprint goal\n</recalled_memories>";

    expect(templateRuntime.renderSystemPrompt).toHaveBeenCalledWith(
      expect.objectContaining({
        memories: [
          expect.objectContaining({ id: "mem-1" }),
        ],
      })
    );

    expect(invocation.context.text).toBe(appendedBlock);
    expect(invocation.context.totalBytes).toBe(
      definition.context!.totalBytes + Buffer.byteLength(appendedBlock, "utf8"),
    );

    expect(invocation.memoryUsage).toEqual([
      {
        id: "mem-1",
        metadata: undefined,
        facets: undefined,
        bytes: Buffer.byteLength(memoryText, "utf8"),
      },
    ]);
  });
});<|MERGE_RESOLUTION|>--- conflicted
+++ resolved
@@ -1,28 +1,17 @@
-<<<<<<< HEAD
-import { beforeEach, describe, expect, it, vi } from "vitest";
-import { Buffer } from "buffer";
-import { Test } from "@nestjs/testing";
-import type {
-=======
 import { beforeEach, describe, expect, expectTypeOf, it, vi } from "vitest";
 import { Buffer } from "buffer";
 import { Test } from "@nestjs/testing";
 import type {
   AgentInvocationMemoryUsage,
   AgentRecalledMemory,
->>>>>>> 78963c5e
   AgentRuntimeDescriptor,
   ChatMessage,
   PackedContext,
 } from "@eddie/types";
-<<<<<<< HEAD
-import { AgentInvocationFactory } from "../../src/agents/agent-invocation.factory";
-=======
 import {
   AgentInvocationFactory,
   EMPTY_RECALL_RESULT,
 } from "../../src/agents/agent-invocation.factory";
->>>>>>> 78963c5e
 import type { AgentDefinition } from "@eddie/types";
 import { ToolRegistryFactory } from "@eddie/tools";
 import { TemplateRuntimeService } from "@eddie/templates";
@@ -49,8 +38,6 @@
   let templateRuntime: TemplateRuntimeStub;
   let toolRegistryFactory: StubToolRegistryFactory;
 
-<<<<<<< HEAD
-=======
   it("exposes empty recall result for reuse", () => {
     expect(EMPTY_RECALL_RESULT).toEqual({ memories: [], usage: [] });
     expectTypeOf<typeof EMPTY_RECALL_RESULT>().toMatchTypeOf<{
@@ -61,7 +48,6 @@
     }>();
   });
 
->>>>>>> 78963c5e
   const createRuntime = (
     descriptor: AgentRuntimeDescriptor,
     overrides: Partial<AgentRuntimeOptions> = {}
@@ -292,8 +278,6 @@
     );
   });
 
-<<<<<<< HEAD
-=======
   it("omits fallback session metadata when runtime does not provide it", async () => {
     const definition: AgentDefinition = {
       id: "planner",
@@ -330,7 +314,6 @@
     );
   });
 
->>>>>>> 78963c5e
   it("appends recalled memories to the agent context when within budget", async () => {
     const definition: AgentDefinition = {
       id: "planner",
