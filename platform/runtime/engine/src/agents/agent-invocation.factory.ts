--- conflicted
+++ resolved
@@ -17,8 +17,6 @@
   type ParentAgentContext,
 } from "@eddie/templates";
 import type { AgentRuntimeOptions } from "./agent-orchestrator.service";
-<<<<<<< HEAD
-=======
 
 export type MemoryRecallResult = {
   memories: AgentRecalledMemory[],
@@ -33,7 +31,6 @@
 });
 
 export const EMPTY_RECALL_RESULT: MemoryRecallResult = createEmptyRecallResult();
->>>>>>> 78963c5e
 
 const EMPTY_CONTEXT: PackedContext = { files: [], totalBytes: 0, text: "" };
 
@@ -131,16 +128,7 @@
     options: AgentInvocationOptions,
     runtime: AgentRuntimeOptions | undefined,
     context: PackedContext
-<<<<<<< HEAD
-  ): Promise<{
-      memories: AgentRecalledMemory[];
-      usage: AgentInvocationMemoryUsage[];
-      appendText?: string;
-      appendBytes?: number;
-    }> {
-=======
   ): Promise<MemoryRecallResult> {
->>>>>>> 78963c5e
     if (!runtime) {
       return this.emptyRecall();
     }
@@ -209,16 +197,7 @@
     memories: AgentRecalledMemory[],
     maxBytes: number | undefined,
     context: PackedContext
-<<<<<<< HEAD
-  ): {
-      memories: AgentRecalledMemory[];
-      usage: AgentInvocationMemoryUsage[];
-      appendText?: string;
-      appendBytes?: number;
-    } {
-=======
   ): MemoryRecallResult {
->>>>>>> 78963c5e
     const accepted: AgentRecalledMemory[] = [];
     const usage: AgentInvocationMemoryUsage[] = [];
     let appendText: string | undefined;
@@ -295,18 +274,8 @@
     return { memories: accepted, usage, appendText, appendBytes };
   }
 
-<<<<<<< HEAD
-  private emptyRecall(): {
-      memories: AgentRecalledMemory[];
-      usage: AgentInvocationMemoryUsage[];
-      appendText?: string;
-      appendBytes?: number;
-      } {
-    return { memories: [], usage: [] };
-=======
   private emptyRecall(): MemoryRecallResult {
     return createEmptyRecallResult();
->>>>>>> 78963c5e
   }
 
   private composeMemoryRecallMetadata(
@@ -322,7 +291,6 @@
       ...(runtimeMetadata ?? {}),
     };
 
-<<<<<<< HEAD
     const runtimeFacets = runtimeMetadata
       ? (runtimeMetadata as { facets?: Record<string, unknown> }).facets
       : undefined;
@@ -332,10 +300,6 @@
         ...(configFacets ? structuredClone(configFacets) : {}),
         ...(runtimeFacets ? structuredClone(runtimeFacets) : {}),
       };
-=======
-    if (configFacets) {
-      metadata.facets = structuredClone(configFacets);
->>>>>>> 78963c5e
     }
 
     return metadata;
