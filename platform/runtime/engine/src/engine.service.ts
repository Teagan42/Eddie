import { Injectable, Optional } from "@nestjs/common";
import { Buffer } from "buffer";
import { randomUUID } from "crypto";
import path from "path";
import type {
  AgentDefinition,
  AgentProviderConfig,
  AgentRuntimeCatalog,
  AgentRuntimeDescriptor,
  AgentRecalledMemory,
  CliRuntimeOptions,
  ContextConfig,
  EddieConfig,
  HookDispatchResult,
  HookEventName,
  ProviderConfig,
  SessionMetadata,
  SessionStatus,
} from "@eddie/types";
import { ConfigStore } from "@eddie/config";
import { ContextService } from "@eddie/context";
import { ProviderFactoryService } from "@eddie/providers";
import { builtinTools } from "@eddie/tools";
import { ConfirmService, LoggerService } from "@eddie/io";
import { HooksService } from "@eddie/hooks";
import type { HookBus } from "@eddie/hooks";

import {
  composeResourceText,
  HOOK_EVENTS,
  type ChatMessage,
  type PackedContext,
  type PackedResource,
  type ProviderAdapter,
  type ToolDefinition,
} from "@eddie/types";
import { TokenizerService } from "@eddie/tokenizers";
import {
  AgentOrchestratorService,
  type AgentRuntimeOptions,
} from "./agents/agent-orchestrator.service";
import type { AgentInvocation } from "./agents/agent-invocation";
import type { Logger } from "pino";
import { McpToolSourceService } from "@eddie/mcp";
import type { DiscoveredMcpResource } from "@eddie/mcp";
import { TranscriptCompactionService } from "./transcript/transcript-compaction.service";
import { MetricsService } from "./telemetry/metrics.service";
import { DemoSeedReplayService } from "./demo/demo-seed-replay.service";
import { MemoryFacade } from "@eddie/memory";
import type { AgentMemoryRuntime, AgentMemoryAdapter } from "./agents/memory.types";

export interface EngineOptions extends CliRuntimeOptions {
    history?: ChatMessage[];
    autoApprove?: boolean;
    nonInteractive?: boolean;
    sessionId?: string;
    promptRole?: ChatMessage["role"];
}

export interface EngineResult {
    messages: ChatMessage[];
    context: PackedContext;
    tracePath?: string;
    agents: AgentInvocation[];
}

/**
 * EngineService orchestrates the full CLI execution flow by layering configuration,
 * preparing context, invoking the selected provider, and coordinating tool usage
 * and trace emission.
 */
@Injectable()
export class EngineService {
  constructor(
        private readonly configStore: ConfigStore,
        private readonly contextService: ContextService,
        private readonly providerFactory: ProviderFactoryService,
        private readonly hooksService: HooksService,
        private readonly confirmService: ConfirmService,
        private readonly tokenizerService: TokenizerService,
        private readonly loggerService: LoggerService,
        private readonly transcriptCompactionService: TranscriptCompactionService,
        private readonly agentOrchestrator: AgentOrchestratorService,
        private readonly mcpToolSourceService: McpToolSourceService,
        private readonly metrics: MetricsService,
        @Optional()
        private readonly demoSeedReplayService?: DemoSeedReplayService,
        @Optional()
        private readonly memoryFacade?: MemoryFacade
  ) {}

  /**
     * Executes a single CLI run, emitting hooks in the order
     * `sessionStart` → `beforeContextPack` → `afterContextPack` →
     * `userPromptSubmit` before delegating to the agent orchestrator. Once the
     * agent tree finishes, a terminal `sessionEnd` hook is dispatched with the
     * aggregated result or failure context.
     */
  async run(prompt: string, options: EngineOptions = {}): Promise<EngineResult> {
    const promptRole = options.promptRole ?? "user";
    const resolvedOptions: EngineOptions = { ...options, promptRole };
    const runStartedAt = Date.now();
    const sessionId = resolvedOptions.sessionId ?? randomUUID();
    let hooks: HookBus | undefined;
    let session: SessionMetadata | undefined;
    let result: EngineResult | undefined;
    let failure: unknown;
    let logger!: Logger;

    this.metrics.countMessage(promptRole);

    try {
      const cfg = await this.resolveRuntimeConfig(resolvedOptions);
      const projectDir = cfg.projectDir ?? process.cwd();
      if (!cfg.context.baseDir) {
        cfg.context.baseDir = projectDir;
      }
      const managerRuntimeConfig = this.resolveAgentProviderConfig(
        cfg,
        cfg.agents?.manager?.provider,
        cfg.agents?.manager?.model
      );
      this.loggerService.configure({
        level: cfg.logging?.level ?? cfg.logLevel,
        destination: cfg.logging?.destination,
        enableTimestamps: cfg.logging?.enableTimestamps,
      });
      logger = this.loggerService.getLogger("engine");
      hooks = await this.hooksService.load(cfg.hooks);

      const tracePath = this.resolveTracePath(
        cfg.output?.jsonlTrace,
        sessionId,
        runStartedAt,
        projectDir
      );

      session = {
        id: sessionId,
        startedAt: new Date(runStartedAt).toISOString(),
        prompt,
        provider: managerRuntimeConfig.providerConfig.name,
        model: managerRuntimeConfig.model,
        tracePath,
      };

      const sessionStart = await hooks.emitAsync(HOOK_EVENTS.sessionStart, {
        metadata: session,
        config: cfg,
        options: resolvedOptions,
      });
      this.handleHookDispatchResult(
        HOOK_EVENTS.sessionStart,
        sessionStart,
        logger,
        {
          allowBlock: true,
        }
      );

      const beforeContextPack = await hooks.emitAsync(
        HOOK_EVENTS.beforeContextPack,
        {
          config: cfg,
          options: resolvedOptions,
        }
      );
      this.handleHookDispatchResult(
        HOOK_EVENTS.beforeContextPack,
        beforeContextPack,
        logger,
        { allowBlock: true }
      );
      const context = await this.contextService.pack(cfg.context);
      const {
        tools: remoteTools,
        resources: discoveredResources,
        prompts: discoveredPrompts,
      } = await this.mcpToolSourceService.collectTools(cfg.tools?.sources);

      void discoveredPrompts;

      if (discoveredResources.length > 0) {
        this.applyMcpResourcesToContext(
          context,
          cfg.context,
          discoveredResources,
          logger
        );
      }

      const afterContextPack = await hooks.emitAsync(
        HOOK_EVENTS.afterContextPack,
        {
          context,
        }
      );
      this.handleHookDispatchResult(
        HOOK_EVENTS.afterContextPack,
        afterContextPack,
        logger,
        {
          allowBlock: true,
        }
      );

      const tokenizer = this.tokenizerService.create(
        cfg.tokenizer?.provider ?? cfg.provider.name
      );
      const contextTokens = tokenizer.countTokens(context.text);
      logger.debug({ contextTokens }, "Packed context");

      const toolsEnabled = this.filterTools(
        [ ...builtinTools, ...remoteTools ],
        cfg.tools?.enabled,
        cfg.tools?.disabled
      );
      const catalog = this.buildAgentCatalog(cfg, toolsEnabled, context);
      const managerDescriptor = catalog.getManager();
      const confirm = this.confirmService.create({
        autoApprove: resolvedOptions.autoApprove ?? cfg.tools?.autoApprove,
        nonInteractive: resolvedOptions.nonInteractive ?? false,
      });
      const transcriptCompaction = this.transcriptCompactionService.createSelector(
        cfg,
      );

      const runtimeCwd = projectDir;

      const runtime: AgentRuntimeOptions = {
        catalog,
        hooks,
        confirm,
        cwd: runtimeCwd,
        logger,
        tracePath,
        traceAppend: cfg.output?.jsonlAppend ?? true,
        transcriptCompaction,
        metrics: this.metrics,
        contextMaxBytes: cfg.context?.maxBytes,
      };
      // Attach sessionId so trace writes include it
      runtime.sessionId = sessionId;

      const memoryRuntime = session
        ? this.createMemoryRuntime(cfg, session)
        : undefined;
      if (memoryRuntime) {
        runtime.memory = memoryRuntime;
      }

      const userPromptSubmit = await hooks.emitAsync(
        HOOK_EVENTS.userPromptSubmit,
        {
          metadata: session,
          prompt,
          historyLength: resolvedOptions.history?.length ?? 0,
          options: resolvedOptions,
        }
      );
      this.handleHookDispatchResult(
        HOOK_EVENTS.userPromptSubmit,
        userPromptSubmit,
        logger,
        {
          allowBlock: true,
        }
      );

      let demoReplay:
        | Awaited<ReturnType<DemoSeedReplayService["replayIfEnabled"]>>
        | undefined;

      if (this.demoSeedReplayService) {
        demoReplay = await this.demoSeedReplayService.replayIfEnabled({
          config: cfg,
          prompt,
          projectDir,
          tracePath,
          logger,
        });
      }

      if (demoReplay) {
        for (let index = 0; index < demoReplay.assistantMessages; index += 1) {
          this.metrics.countMessage("assistant");
        }

        result = {
          messages: demoReplay.messages,
          context,
          tracePath: demoReplay.tracePath,
          agents: [],
        };

        return result;
      }

      const rootInvocation = await this.metrics.timeOperation(
        "template.render",
        () =>
          this.agentOrchestrator.runAgent(
            {
              definition: managerDescriptor.definition,
              prompt,
              context,
              history: resolvedOptions.history,
              promptRole,
            },
            runtime
          )
      );

      const agents = this.agentOrchestrator.collectInvocations(rootInvocation);

      result = {
        messages: rootInvocation.messages,
        context,
        tracePath,
        agents,
      };

      return result;
    } catch (error) {
      failure = error;
      this.metrics.countError("engine.run");
      throw error;
    } finally {
      if (hooks && session) {
        const status: SessionStatus = failure ? "error" : "success";
        const sessionEnd = await hooks.emitAsync(HOOK_EVENTS.sessionEnd, {
          metadata: session,
          status,
          durationMs: Date.now() - runStartedAt,
          result: result
            ? {
              messageCount: result.messages.length,
              agentCount: result.agents.length,
              contextBytes: result.context.totalBytes,
            }
            : undefined,
          error: failure ? this.serializeError(failure) : undefined,
        });
        this.handleHookDispatchResult(
          HOOK_EVENTS.sessionEnd,
          sessionEnd,
          logger
        );
      }
    }
  }

  private async resolveRuntimeConfig(
    options: EngineOptions
  ): Promise<EddieConfig> {
    void options;
    return this.configStore.getSnapshot();
  }

  private applyMcpResourcesToContext(
    context: PackedContext,
    contextConfig: ContextConfig | undefined,
    discoveredResources: DiscoveredMcpResource[],
    logger: Logger
  ): void {
    const packedResources = discoveredResources.map((resource) =>
      this.toPackedResource(resource)
    );

    if (packedResources.length === 0) {
      return;
    }

    const maxBytes = contextConfig?.maxBytes;
    let remainingBytes =
      typeof maxBytes === "number"
        ? Math.max(maxBytes - context.totalBytes, 0)
        : undefined;

    const acceptedResources: PackedResource[] = [];
    const acceptedSections: string[] = [];
    let additionalBytes = 0;

    for (const resource of packedResources) {
      const resourceBytes = Buffer.byteLength(resource.text, "utf-8");

      if (remainingBytes !== undefined) {
        if (resourceBytes > remainingBytes) {
          logger.debug(
            {
              resource: resource.id,
              resourceBytes,
              remainingBytes,
              maxBytes,
            },
            "Skipping MCP resource exceeding maxBytes"
          );
          continue;
        }

        remainingBytes -= resourceBytes;
      }

      acceptedResources.push(resource);

      const section = composeResourceText(resource);
      if (section.trim().length > 0) {
        acceptedSections.push(section);
      }

      additionalBytes += resourceBytes;
    }

    if (acceptedResources.length === 0) {
      return;
    }

    context.resources = [
      ...(context.resources ?? []),
      ...acceptedResources,
    ];

    if (acceptedSections.length > 0) {
      const baseSections =
        context.text && context.text.trim().length > 0 ? [ context.text ] : [];
      context.text = [ ...baseSections, ...acceptedSections ].join("\n\n");
    }

    context.totalBytes += additionalBytes;
  }

  private toPackedResource(resource: DiscoveredMcpResource): PackedResource {
    const label = resource.name ?? resource.uri;
    const idBase = label ?? resource.uri;
    const normalizedId = `mcp:${ resource.sourceId }:${ idBase }`
      .replace(/\s+/g, "-")
      .replace(/[^a-zA-Z0-9:_-]/g, "_");

    const metadata: Record<string, unknown> = {
      sourceId: resource.sourceId,
      uri: resource.uri,
    };

    if (resource.mimeType) {
      metadata.mimeType = resource.mimeType;
    }

    if (resource.metadata && Object.keys(resource.metadata).length > 0) {
      metadata.attributes = structuredClone(resource.metadata);
    }

    const details: string[] = [ `URI: ${ resource.uri }` ];
    if (resource.mimeType) {
      details.push(`MIME: ${ resource.mimeType }`);
    }
    if (resource.metadata && Object.keys(resource.metadata).length > 0) {
      details.push(
        `Metadata: ${ JSON.stringify(resource.metadata, null, 2) }`
      );
    }

    return {
      id: normalizedId,
      type: "template",
      name: label,
      description: resource.description,
      text: details.join("\n"),
      metadata,
    };
  }

  private buildAgentCatalog(
    cfg: EddieConfig,
    tools: ToolDefinition[],
    context: PackedContext
  ): AgentRuntimeCatalog {
    const cloneAllowed = (
      allowed?: string[]
    ): readonly string[] | undefined =>
      typeof allowed !== "undefined" ? [...allowed] : undefined;

    const adapterCache = new Map<string, ProviderAdapter>();
    const getAdapter = (config: ProviderConfig): ProviderAdapter => {
      const key = JSON.stringify(config);
      const cached = adapterCache.get(key);
      if (cached) {
        return cached;
      }

      const adapter = this.providerFactory.create(config);
      adapterCache.set(key, adapter);
      return adapter;
    };

    const managerConfig = cfg.agents?.manager;
    const managerInfo = this.resolveAgentProviderConfig(
      cfg,
      managerConfig?.provider,
      managerConfig?.model
    );
    const managerAdapter = getAdapter(managerInfo.providerConfig);

    const managerDefinition: AgentDefinition = {
      id: "manager",
      systemPrompt: managerConfig?.prompt ?? cfg.systemPrompt,
      systemPromptTemplate: managerConfig?.promptTemplate,
      userPromptTemplate: managerConfig?.defaultUserPromptTemplate,
      variables: managerConfig?.variables,
      tools,
      context,
    };

    const managerMetadataEntries: Record<string, unknown> = {};
    if (managerInfo.profileId) {
      managerMetadataEntries.profileId = managerInfo.profileId;
    }
    if (typeof managerConfig?.allowedSubagents !== "undefined") {
      managerMetadataEntries.allowedSubagents = [
        ...managerConfig.allowedSubagents,
      ];
    }
    if (managerConfig?.memory) {
      managerMetadataEntries.memory = this.cloneMemoryConfig(
        managerConfig.memory
      );
    }

    const managerMetadata =
      Object.keys(managerMetadataEntries).length > 0
        ? (managerMetadataEntries as AgentRuntimeDescriptor["metadata"])
        : undefined;

    const managerDescriptor: AgentRuntimeDescriptor = {
      id: "manager",
      definition: managerDefinition,
      model: managerInfo.model,
      provider: managerAdapter,
      metadata: managerMetadata,
    };

    const subagentMap = new Map<string, AgentRuntimeDescriptor>();
    const spawnRules = new Map<string, readonly string[] | undefined>();

    spawnRules.set("manager", cloneAllowed(managerConfig?.allowedSubagents));

    for (const subagent of cfg.agents.subagents) {
      const runtimeInfo = this.resolveAgentProviderConfig(
        cfg,
        subagent.provider,
        subagent.model
      );
      const adapter = getAdapter(runtimeInfo.providerConfig);

      const allowedTools =
                subagent.tools && subagent.tools.length > 0
                  ? this.filterTools(tools, subagent.tools, undefined)
                  : tools;

      const definition: AgentDefinition = {
        id: subagent.id,
        systemPrompt: subagent.prompt ?? cfg.systemPrompt,
        systemPromptTemplate: subagent.promptTemplate,
        userPromptTemplate: subagent.defaultUserPromptTemplate,
        variables: subagent.variables,
        tools: allowedTools,
        context,
      };

      const metadataEntries: Record<string, unknown> = {};
      if (subagent.name) {
        metadataEntries.name = subagent.name;
      }
      if (subagent.description) {
        metadataEntries.description = subagent.description;
      }
      if (typeof subagent.routingThreshold === "number") {
        metadataEntries.routingThreshold = subagent.routingThreshold;
      }
      if (runtimeInfo.profileId) {
        metadataEntries.profileId = runtimeInfo.profileId;
      }
      if (typeof subagent.allowedSubagents !== "undefined") {
        metadataEntries.allowedSubagents = [...subagent.allowedSubagents];
      }
      if (subagent.memory) {
        metadataEntries.memory = this.cloneMemoryConfig(subagent.memory);
      }

      const descriptor: AgentRuntimeDescriptor = {
        id: subagent.id,
        definition,
        model: runtimeInfo.model,
        provider: adapter,
        metadata:
                    Object.keys(metadataEntries).length > 0
                      ? (metadataEntries as AgentRuntimeDescriptor[ "metadata" ])
                      : undefined,
      };

      subagentMap.set(subagent.id, descriptor);
      spawnRules.set(subagent.id, cloneAllowed(subagent.allowedSubagents));
    }

    return new DefaultAgentRuntimeCatalog(
      managerDescriptor,
      subagentMap,
      cfg.agents.enableSubagents,
      spawnRules
    );
  }

  private createMemoryRuntime(
    cfg: EddieConfig,
    session: SessionMetadata
  ): AgentMemoryRuntime | undefined {
    if (!this.memoryFacade || cfg.memory?.enabled !== true) {
      return undefined;
    }

    const adapter: AgentMemoryAdapter = {
      recallMemories: async (request) => {
        const sessionId = request.session?.id ?? session.id;
<<<<<<< HEAD
        return this.memoryFacade!.recallMemories({
=======
        const recalled = await this.memoryFacade!.recallMemories({
>>>>>>> 78963c5e
          query: request.query,
          agentId: request.agent.id,
          sessionId,
          metadata: request.metadata,
        });
<<<<<<< HEAD
=======

        return this.normalizeRecalledMemories(
          recalled as Array<{
            id: string;
            memory?: unknown;
            metadata?: unknown;
            facets?: unknown;
          }>
        );
>>>>>>> 78963c5e
      },
    };

    return {
      adapter,
      session,
    };
  }

<<<<<<< HEAD
=======
  private normalizeRecalledMemories(
    recalled: Array<{
      id: string;
      memory?: unknown;
      metadata?: unknown;
      facets?: unknown;
    }>
  ): AgentRecalledMemory[] {
    return recalled
      .filter(
        (memory): memory is {
          id: string;
          memory: string;
          metadata?: Record<string, unknown>;
          facets?: Record<string, unknown>;
        } => typeof memory.memory === "string" && memory.memory.trim().length > 0
      )
      .map((memory) => ({
        id: memory.id,
        memory: memory.memory,
        metadata: this.cloneRecord(memory.metadata),
        facets: this.cloneRecord(memory.facets),
      }));
  }

  private cloneRecord(
    value: unknown
  ): Record<string, unknown> | undefined {
    if (!value || typeof value !== "object") {
      return undefined;
    }

    return { ...(value as Record<string, unknown>) };
  }

>>>>>>> 78963c5e
  private resolveAgentProviderConfig(
    cfg: EddieConfig,
    spec: AgentProviderConfig | undefined,
    modelOverride?: string
  ): { providerConfig: ProviderConfig; model: string; profileId?: string; } {
    let providerConfig = this.cloneProviderConfig(cfg.provider);
    let profileModel: string | undefined;
    let profileId: string | undefined;

    if (typeof spec === "string") {
      const profile = cfg.providers?.[ spec ];
      if (profile) {
        providerConfig = this.cloneProviderConfig(profile.provider);
        profileModel = profile.model;
        profileId = spec;
      } else {
        providerConfig = {
          ...providerConfig,
          name: spec,
        };
      }
    } else if (spec && typeof spec === "object") {
      providerConfig = {
        ...providerConfig,
        ...spec,
      } as ProviderConfig;
    }

    if (
      typeof providerConfig.name !== "string" ||
            providerConfig.name.trim() === ""
    ) {
      providerConfig.name = cfg.provider.name;
    }

    const model = modelOverride ?? profileModel ?? cfg.model;

    return { providerConfig, model, profileId };
  }

  private cloneProviderConfig(config: ProviderConfig): ProviderConfig {
    return JSON.parse(JSON.stringify(config)) as ProviderConfig;
  }

  private cloneMemoryConfig<T>(config: T | undefined): T | undefined {
    if (!config) {
      return undefined;
    }

    return JSON.parse(JSON.stringify(config)) as T;
  }

  private filterTools(
    available: ToolDefinition[],
    enabled?: string[],
    disabled?: string[]
  ): ToolDefinition[] {
    const enabledSet = enabled?.length ? new Set(enabled) : undefined;
    const disabledSet = disabled?.length
      ? new Set(disabled)
      : new Set<string>();

    return available.filter((tool) => {
      if (disabledSet.has(tool.name)) return false;
      if (enabledSet) return enabledSet.has(tool.name);
      return true;
    });
  }

  private resolveTracePath(
    configuredPath: string | undefined,
    sessionId: string,
    runStartedAt: number,
    projectDir: string
  ): string | undefined {
    if (!configuredPath) {
      return undefined;
    }

    const resolved = path.resolve(
      this.resolveTraceBaseDir(projectDir),
      configuredPath
    );
    const hasJsonlExtension =
      path.extname(resolved).toLowerCase() === ".jsonl";
    const directory = hasJsonlExtension
      ? path.dirname(resolved)
      : resolved;

    const timestamp = new Date(runStartedAt)
      .toISOString()
      .replace(/:/g, "-");

    return path.join(directory, `${timestamp}_${sessionId}.jsonl`);
  }

  private resolveTraceBaseDir(projectDir: string): string {
    const trimmed = projectDir.trim();
    return trimmed.length > 0 ? trimmed : process.cwd();
  }

  private serializeError(error: unknown): {
        message: string;
        stack?: string;
        cause?: unknown;
    } {
    if (error instanceof Error) {
      return {
        message: error.message,
        stack: error.stack,
        cause: (error as { cause?: unknown; }).cause,
      };
    }

    return { message: String(error) };
  }

  private handleHookDispatchResult<K extends HookEventName>(
    event: K,
    dispatch: HookDispatchResult<K>,
    logger: Logger,
    options: { allowBlock?: boolean; } = {}
  ): void {
    if (dispatch.error) {
      const cause = dispatch.error;
      if (cause instanceof Error) {
        logger.error({ err: cause, event }, `Hook "${ event }" failed`);
      } else {
        logger.error({ event, error: cause }, `Hook "${ event }" failed`);
      }

      const message =
                cause instanceof Error
                  ? `Hook "${ event }" failed: ${ cause.message }`
                  : `Hook "${ event }" failed: ${ String(cause) }`;

      throw new Error(message, { cause });
    }

    if (options.allowBlock && dispatch.blocked) {
      const reason =
                dispatch.blocked.reason ?? `Hook "${ event }" blocked execution.`;
      logger.warn({ event, reason }, `Hook "${ event }" blocked execution`);
      throw new Error(reason, { cause: dispatch.blocked });
    }
  }
}

class DefaultAgentRuntimeCatalog implements AgentRuntimeCatalog {
  constructor(
        private readonly manager: AgentRuntimeDescriptor,
        private readonly subagents: Map<string, AgentRuntimeDescriptor>,
        readonly enableSubagents: boolean,
        private readonly spawnRules: Map<string, readonly string[] | undefined>
  ) { }

  getManager(): AgentRuntimeDescriptor {
    return this.manager;
  }

  getAgent(id: string): AgentRuntimeDescriptor | undefined {
    if (id === this.manager.id) {
      return this.manager;
    }

    return this.subagents.get(id);
  }

  getSubagent(id: string): AgentRuntimeDescriptor | undefined {
    return this.subagents.get(id);
  }

  listSubagents(): AgentRuntimeDescriptor[] {
    return Array.from(this.subagents.values());
  }

  listSpawnableSubagents(agentId: string): AgentRuntimeDescriptor[] {
    const allowed = this.spawnRules.get(agentId);
    if (typeof allowed === "undefined") {
      return this.listSubagents();
    }

    if (allowed.length === 0) {
      return [];
    }

    const results: AgentRuntimeDescriptor[] = [];
    for (const subagentId of allowed) {
      const descriptor = this.subagents.get(subagentId);
      if (descriptor) {
        results.push(descriptor);
      }
    }

    return results;
  }
}<|MERGE_RESOLUTION|>--- conflicted
+++ resolved
@@ -620,18 +620,12 @@
     const adapter: AgentMemoryAdapter = {
       recallMemories: async (request) => {
         const sessionId = request.session?.id ?? session.id;
-<<<<<<< HEAD
-        return this.memoryFacade!.recallMemories({
-=======
         const recalled = await this.memoryFacade!.recallMemories({
->>>>>>> 78963c5e
           query: request.query,
           agentId: request.agent.id,
           sessionId,
           metadata: request.metadata,
         });
-<<<<<<< HEAD
-=======
 
         return this.normalizeRecalledMemories(
           recalled as Array<{
@@ -641,7 +635,6 @@
             facets?: unknown;
           }>
         );
->>>>>>> 78963c5e
       },
     };
 
@@ -651,8 +644,6 @@
     };
   }
 
-<<<<<<< HEAD
-=======
   private normalizeRecalledMemories(
     recalled: Array<{
       id: string;
@@ -688,7 +679,6 @@
     return { ...(value as Record<string, unknown>) };
   }
 
->>>>>>> 78963c5e
   private resolveAgentProviderConfig(
     cfg: EddieConfig,
     spec: AgentProviderConfig | undefined,
