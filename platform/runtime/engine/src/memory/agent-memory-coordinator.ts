import { Injectable, Optional } from "@nestjs/common";
import type {
  AgentMemoryConfig,
  AgentRuntimeDescriptor,
  ChatMessage,
  MemoryConfig,
  SessionMetadata,
} from "@eddie/types";
import type { AgentInvocation } from "../agents/agent-invocation";
import type { AgentRuntimeOptions } from "../agents/agent-orchestrator.service";
import {
  Mem0MemoryService,
  type AgentMemoryRecord as PersistableAgentMemoryRecord,
} from "@eddie/memory";

export interface AgentMemoryBinding {
  prepareProviderMessages(options: {
    messages: ChatMessage[];
    invocation: AgentInvocation;
    descriptor: AgentRuntimeDescriptor;
  }): Promise<ChatMessage[]>;
  finalize(options: {
    invocation: AgentInvocation;
    descriptor: AgentRuntimeDescriptor;
    newMessages: ChatMessage[];
    failed: boolean;
  }): Promise<void>;
}

export interface AgentMemoryBindingContext {
  descriptor: AgentRuntimeDescriptor;
  invocation: AgentInvocation;
  runtime: AgentRuntimeOptions;
  session?: SessionMetadata;
}

interface ResolvedAgentMemoryConfig {
  recall: boolean;
  store: boolean;
  facets?: MemoryConfig["facets"];
  vectorStore?: MemoryConfig["vectorStore"];
}

type LoadedMemoryRecord = Awaited<
  ReturnType<Mem0MemoryService["loadAgentMemories"]>
>[number];

type MemoryDefaults = MemoryConfig & Partial<Pick<AgentMemoryConfig, "recall" | "store">>;

type PersistOptions = Parameters<Mem0MemoryService["persistAgentMemories"]>[0];
type MetadataOverride = PersistOptions["metadata"];
type VectorStoreOverride = PersistOptions["vectorStore"];

@Injectable()
export class AgentMemoryCoordinator {
  constructor(
    @Optional()
    private readonly mem0MemoryService?: Mem0MemoryService,
  ) {}

  async createBinding(
    context: AgentMemoryBindingContext,
  ): Promise<AgentMemoryBinding | undefined> {
    if (!this.mem0MemoryService) {
      return undefined;
    }

    const resolved = this.resolveAgentMemoryConfig(
      context.descriptor.metadata?.memory,
      context.runtime.memoryDefaults,
    );

    if (!resolved) {
      return undefined;
    }

    return new Mem0AgentMemoryBinding({
      service: this.mem0MemoryService,
      descriptor: context.descriptor,
      invocation: context.invocation,
      runtime: context.runtime,
      config: resolved,
    });
  }

  private resolveAgentMemoryConfig(
    agentConfig: AgentMemoryConfig | undefined,
    defaults: MemoryConfig | undefined,
  ): ResolvedAgentMemoryConfig | undefined {
    if (defaults?.enabled === false) {
      return undefined;
    }

    const defaultsWithFlags = defaults as MemoryDefaults | undefined;
    const memory = agentConfig ?? ({} as AgentMemoryConfig);

    const recall = memory.recall ?? defaultsWithFlags?.recall ?? false;
    const store = memory.store ?? defaultsWithFlags?.store ?? false;

    if (!recall && !store) {
      return undefined;
    }

    return {
      recall,
      store,
      facets: memory.facets ?? defaults?.facets,
      vectorStore: memory.vectorStore ?? defaults?.vectorStore,
    };
  }
}

interface Mem0BindingDependencies {
  service: Mem0MemoryService;
  descriptor: AgentRuntimeDescriptor;
  invocation: AgentInvocation;
  runtime: AgentRuntimeOptions;
  config: ResolvedAgentMemoryConfig;
}

class Mem0AgentMemoryBinding implements AgentMemoryBinding {
  private recalled = false;
  private recalledMessages?: ChatMessage[];
  private readonly sessionId?: string;
  private readonly metadataOverrides?: MetadataOverride;
  private readonly vectorStoreOverride?: VectorStoreOverride;

  constructor(private readonly deps: Mem0BindingDependencies) {
    this.sessionId = deps.runtime.session?.id ?? deps.runtime.sessionId;
    this.metadataOverrides = this.computeMetadataOverrides();
    this.vectorStoreOverride = this.computeVectorStoreOverride();
  }

  async prepareProviderMessages(options: {
    messages: ChatMessage[];
    invocation: AgentInvocation;
    descriptor: AgentRuntimeDescriptor;
  }): Promise<ChatMessage[]> {
    if (!this.deps.config.recall) {
      return options.messages;
    }

    if (!this.recalled) {
      this.recalledMessages = await this.loadRecalledMessages();
      this.recalled = true;
    }

    const recalledMessages = this.recalledMessages ?? [];

    if (recalledMessages.length === 0) {
      return options.messages;
    }

    if (this.messagesAlreadyContainRecall(options.messages, recalledMessages)) {
      return options.messages;
    }

    const finalPrompt = options.messages.at(-1);

    if (!finalPrompt) {
      return recalledMessages;
    }

    const leadingMessages = options.messages.slice(0, -1);

    return [...leadingMessages, ...recalledMessages, finalPrompt];
  }

  async finalize(options: {
    invocation: AgentInvocation;
    descriptor: AgentRuntimeDescriptor;
    newMessages: ChatMessage[];
    failed: boolean;
  }): Promise<void> {
    if (!this.deps.config.store || options.failed) {
      return;
    }

    const memories = options.newMessages
      .filter((message) => message.role === "assistant")
      .map((message) => this.toAgentMemoryRecord(message))
      .filter((record): record is PersistableAgentMemoryRecord => Boolean(record));

    if (memories.length === 0) {
      return;
    }

    await this.deps.service.persistAgentMemories({
      agentId: this.deps.descriptor.id,
      sessionId: this.sessionId,
      ...(this.metadataOverrides ? { metadata: this.metadataOverrides } : {}),
      ...(this.vectorStoreOverride ? { vectorStore: this.vectorStoreOverride } : {}),
      memories,
    });
  }

  private toChatMessage(record: LoadedMemoryRecord): ChatMessage | undefined {
    if (!record?.content) {
      return undefined;
    }

    const role = record.role === "user" ? "user" : "assistant";
    return {
      role,
      content: record.content,
    };
  }

  private toAgentMemoryRecord(
    message: ChatMessage,
  ): PersistableAgentMemoryRecord | undefined {
    if (!message.content?.trim()) {
      return undefined;
    }

    return {
      role: message.role === "user" ? "user" : "assistant",
      content: message.content,
    };
  }

  private async loadRecalledMessages(): Promise<ChatMessage[]> {
    const records = await this.deps.service.loadAgentMemories({
      agentId: this.deps.descriptor.id,
      sessionId: this.sessionId,
      query: this.deps.invocation.prompt,
      ...(this.metadataOverrides ? { metadata: this.metadataOverrides } : {}),
      ...(this.vectorStoreOverride ? { vectorStore: this.vectorStoreOverride } : {}),
    });

    if (!records?.length) {
      return [];
    }

    return records
      .map((record) => this.toChatMessage(record))
      .filter((message): message is ChatMessage => Boolean(message));
  }

<<<<<<< HEAD
  private messagesAlreadyContainRecall(
    messages: ChatMessage[],
    recalled: ChatMessage[],
  ): boolean {
    if (recalled.length === 0) {
      return false;
    }

    if (messages.length < recalled.length + 1) {
      return false;
    }

    const recallWindow = messages.slice(-1 - recalled.length, -1);

    if (recallWindow.length !== recalled.length) {
      return false;
    }

    return recalled.every((message, index) =>
      this.messagesEqual(message, recallWindow[index]!),
    );
  }

  private messagesEqual(a: ChatMessage, b: ChatMessage): boolean {
    return a.role === b.role && a.content === b.content;
=======
  private computeMetadataOverrides(): MetadataOverride | undefined {
    const facets = this.deps.config.facets;
    if (!facets) {
      return undefined;
    }

    return { facets };
  }

  private computeVectorStoreOverride(): VectorStoreOverride | undefined {
    const vectorStore = this.deps.config.vectorStore;
    if (!vectorStore || vectorStore.provider !== "qdrant") {
      return undefined;
    }

    const qdrant = vectorStore.qdrant;
    if (!qdrant?.url) {
      return undefined;
    }

    const override: NonNullable<VectorStoreOverride> = {
      type: "qdrant",
      url: qdrant.url,
    };

    if (qdrant.apiKey) {
      override.apiKey = qdrant.apiKey;
    }

    if (qdrant.collection) {
      override.collection = qdrant.collection;
    }

    if (typeof qdrant.timeoutMs === "number") {
      override.timeoutMs = qdrant.timeoutMs;
    }

    return override;
>>>>>>> c3cb3799
  }
}<|MERGE_RESOLUTION|>--- conflicted
+++ resolved
@@ -237,7 +237,6 @@
       .filter((message): message is ChatMessage => Boolean(message));
   }
 
-<<<<<<< HEAD
   private messagesAlreadyContainRecall(
     messages: ChatMessage[],
     recalled: ChatMessage[],
@@ -263,7 +262,8 @@
 
   private messagesEqual(a: ChatMessage, b: ChatMessage): boolean {
     return a.role === b.role && a.content === b.content;
-=======
+  }
+
   private computeMetadataOverrides(): MetadataOverride | undefined {
     const facets = this.deps.config.facets;
     if (!facets) {
@@ -302,6 +302,5 @@
     }
 
     return override;
->>>>>>> c3cb3799
   }
 }