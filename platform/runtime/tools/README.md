--- conflicted
+++ resolved
@@ -139,8 +139,6 @@
 - Task list names are sanitised to reject path separators and empty values.
 - Files are written inside the workspace-scoped `.tasks/` directory using the shared storage helpers in [`platform/runtime/tools/src/builtin/task_list.ts`](./src/builtin/task_list.ts).
 
-<<<<<<< HEAD
-=======
 ### `agent__get_task_list`
 #### Parameters
 - `taskListName` (required): name of the task list to load.
@@ -209,7 +207,6 @@
 - A confirmation prompt via `ctx.confirm` protects against accidental deletions.
 - Writes are delegated to [`platform/runtime/tools/src/builtin/task_list.ts`](./src/builtin/task_list.ts), which maintains workspace scoping and timestamp stability.
 
->>>>>>> b4c3c39f
 ### `update_plan`
 #### Parameters
 - `tasks` (required unless `plan.tasks` provided): array of plan entries containing `title`, `status`, and optional `details`.
