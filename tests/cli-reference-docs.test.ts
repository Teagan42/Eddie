import { describe, expect, it } from "vitest";
import { readFileSync } from "node:fs";
import { join } from "node:path";
import { fileURLToPath } from "node:url";

const repoRoot = fileURLToPath(new URL("..", import.meta.url));
const cliReferencePath = join(repoRoot, "docs", "cli-reference.md");
const cliReferenceContent = readFileSync(cliReferencePath, "utf8");

describe("cli reference documentation", () => {
  describe("command sections", () => {
    const commandHeadings = [
      "ask command",
      "run command",
      "chat command",
      "context command",
      "trace command",
      "config command",
    ];

    it.each(commandHeadings)("documents %s", (heading) => {
      expect(cliReferenceContent).toMatch(
        new RegExp(`###\\s+${heading}`, "i"),
      );
    });
  });

  it("documents environment variable precedence and interpolation", () => {
    expect(cliReferenceContent).toMatch(/Precedence: CLI flags/i);
    expect(cliReferenceContent).toMatch(/EDDIE_CLI_CONTEXT/);
    expect(cliReferenceContent).toMatch(/\$\{[A-Z0-9_]+\}/);
  });

  it("explains configuration discovery and merging behaviour", () => {
    expect(cliReferenceContent).toMatch(/eddie\.config\.ya?ml/i);
    expect(cliReferenceContent).toMatch(/\.eddierc/i);
    expect(cliReferenceContent).toMatch(/CONFIG_ROOT/);
  });

  it("lists troubleshooting guidance for common cli errors", () => {
    expect(cliReferenceContent).toMatch(/requires a prompt/i);
    expect(cliReferenceContent).toMatch(/Unable to read trace/i);
  });

  it("covers performance tuning guidance for context and tokens", () => {
    expect(cliReferenceContent).toMatch(/token budget/i);
    expect(cliReferenceContent).toMatch(/maxFiles/i);
    expect(cliReferenceContent).toMatch(/maxBytes/i);
  });

<<<<<<< HEAD
  it("documents the configuration wizard and positional rules for config", () => {
    expect(cliReferenceContent).toMatch(/###\s+config command/i);
    expect(cliReferenceContent).toMatch(/configuration wizard/i);
    expect(cliReferenceContent).toMatch(/takes no positional arguments/i);
    expect(cliReferenceContent).toMatch(/\.\/configuration-wizard\.md/i);
=======
  it("details metrics backend flag options and advanced configuration link", () => {
    expect(cliReferenceContent).toMatch(/--metrics-backend/);
    expect(cliReferenceContent).toMatch(/otel/i);
    expect(cliReferenceContent).toMatch(/metrics-backend-level applies/i);
    expect(cliReferenceContent).toMatch(/See .*configuration/i);
>>>>>>> 4f1d1b5a
  });
});<|MERGE_RESOLUTION|>--- conflicted
+++ resolved
@@ -48,18 +48,17 @@
     expect(cliReferenceContent).toMatch(/maxBytes/i);
   });
 
-<<<<<<< HEAD
   it("documents the configuration wizard and positional rules for config", () => {
     expect(cliReferenceContent).toMatch(/###\s+config command/i);
     expect(cliReferenceContent).toMatch(/configuration wizard/i);
     expect(cliReferenceContent).toMatch(/takes no positional arguments/i);
     expect(cliReferenceContent).toMatch(/\.\/configuration-wizard\.md/i);
-=======
+  });
+
   it("details metrics backend flag options and advanced configuration link", () => {
     expect(cliReferenceContent).toMatch(/--metrics-backend/);
     expect(cliReferenceContent).toMatch(/otel/i);
     expect(cliReferenceContent).toMatch(/metrics-backend-level applies/i);
     expect(cliReferenceContent).toMatch(/See .*configuration/i);
->>>>>>> 4f1d1b5a
   });
 });