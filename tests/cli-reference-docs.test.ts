import { describe, expect, it } from "vitest";
import { readFileSync } from "node:fs";
import { join } from "node:path";
import { fileURLToPath } from "node:url";

const repoRoot = fileURLToPath(new URL("..", import.meta.url));
const cliReferencePath = join(repoRoot, "docs", "cli-reference.md");
const cliReferenceContent = readFileSync(cliReferencePath, "utf8");

describe("cli reference documentation", () => {
  describe("command sections", () => {
    const commandHeadings = [
      "ask command",
      "run command",
      "chat command",
      "context command",
      "trace command",
      "config command",
    ];

    it.each(commandHeadings)("documents %s", (heading) => {
      expect(cliReferenceContent).toMatch(
        new RegExp(`###\\s+${heading}`, "i"),
      );
    });
  });

  it("documents environment variable precedence and interpolation", () => {
    expect(cliReferenceContent).toMatch(/Precedence: CLI flags/i);
    expect(cliReferenceContent).toMatch(/EDDIE_CLI_CONTEXT/);
    expect(cliReferenceContent).toMatch(/\$\{[A-Z0-9_]+\}/);
  });

  it("explains configuration discovery and merging behaviour", () => {
    expect(cliReferenceContent).toMatch(/eddie\.config\.ya?ml/i);
    expect(cliReferenceContent).toMatch(/\.eddierc/i);
    expect(cliReferenceContent).toMatch(/CONFIG_ROOT/);
  });

  it("lists troubleshooting guidance for common cli errors", () => {
    expect(cliReferenceContent).toMatch(/requires a prompt/i);
    expect(cliReferenceContent).toMatch(/Unable to read trace/i);
  });

  it("covers performance tuning guidance for context and tokens", () => {
    expect(cliReferenceContent).toMatch(/token budget/i);
    expect(cliReferenceContent).toMatch(/maxFiles/i);
    expect(cliReferenceContent).toMatch(/maxBytes/i);
  });

<<<<<<< HEAD
  it("documents notification stream records and hooks", () => {
    const patterns = [
      /\[notification\]/i,
      /HOOK_EVENTS\.notification/,
      /provider notifications/i,
      /tool (?:error|failure) handling/i,
    ];

    for (const pattern of patterns) {
      expect(cliReferenceContent).toMatch(pattern);
    }
=======
  it("documents the configuration wizard and positional rules for config", () => {
    expect(cliReferenceContent).toMatch(/###\s+config command/i);
    expect(cliReferenceContent).toMatch(/configuration wizard/i);
    expect(cliReferenceContent).toMatch(/takes no positional arguments/i);
    expect(cliReferenceContent).toMatch(/\.\/configuration-wizard\.md/i);
>>>>>>> 93f8c0c0
  });

  it("details metrics backend flag options and advanced configuration link", () => {
    expect(cliReferenceContent).toMatch(/--metrics-backend/);
    expect(cliReferenceContent).toMatch(/otel/i);
    expect(cliReferenceContent).toMatch(/metrics-backend-level applies/i);
    expect(cliReferenceContent).toMatch(/See .*configuration/i);
  });
});<|MERGE_RESOLUTION|>--- conflicted
+++ resolved
@@ -48,7 +48,6 @@
     expect(cliReferenceContent).toMatch(/maxBytes/i);
   });
 
-<<<<<<< HEAD
   it("documents notification stream records and hooks", () => {
     const patterns = [
       /\[notification\]/i,
@@ -60,13 +59,13 @@
     for (const pattern of patterns) {
       expect(cliReferenceContent).toMatch(pattern);
     }
-=======
+  });
+  
   it("documents the configuration wizard and positional rules for config", () => {
     expect(cliReferenceContent).toMatch(/###\s+config command/i);
     expect(cliReferenceContent).toMatch(/configuration wizard/i);
     expect(cliReferenceContent).toMatch(/takes no positional arguments/i);
     expect(cliReferenceContent).toMatch(/\.\/configuration-wizard\.md/i);
->>>>>>> 93f8c0c0
   });
 
   it("details metrics backend flag options and advanced configuration link", () => {
