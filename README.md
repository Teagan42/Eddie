# Eddie: Multi-surface Agent Platform

Eddie unifies command-line power, hosted APIs, and a collaborative web workspace into a single agent platform. The CLI hydrates
prompts with repository context, the NestJS API hosts shared agents and tooling, and the web UI visualises every run so teams can
triage, replay, and collaborate on automation.

**This project was authored entirely by AI collaborators.**

## Surface overview

### Command Line Interface

The CLI remains the fastest way to experiment locally. It streams tool and model events in real time, honours configuration from
`eddie.config.*`, and produces JSONL traces that any surface can replay. Developer ergonomics come from a Nest application context
that provides dependency injection, consistent logging, and lifecycle hooks for tools and agents.

### API Services

The NestJS API exposes REST and WebSocket entry points for hosted automations, multi-agent orchestration, and shared tool
registries. It reuses the same configuration and tracing primitives as the CLI, letting you deploy the same workflows on
servers, CI pipelines, or collaborative environments without rewriting prompts.

Session management endpoints let you rename or delete chat sessions remotely while keeping connected clients in sync via
`session.updated` and `session.deleted` events.

#### Persistence drivers

Set `api.persistence.driver` to control how chat sessions and messages are stored. Memory mode keeps everything ephemeral for
tests, while `sqlite`, `postgres`, `mysql`, and `mariadb` reuse the shared Knex-powered persistence layer. The runtime ships with
`better-sqlite3`, `pg`, and `mysql2`; container images may still need the system packages required by those native bindings.
Provide credentials inline or via environment interpolation (for example `${PGHOST}`, `${MYSQL_USER}`, `${MARIADB_PASSWORD}`),
and toggle TLS by setting the optional `ssl` flag on each driver. When SQL persistence is enabled the API automatically runs the
pending migrations in `apps/api/migrations` during startup so regular `npm run start:api` deployments keep the schema current.
See [docs/api.md](docs/api.md) for driver-specific YAML examples and migration notes.

### Web UI

The React-powered UI layers conversation management on top of the API. It includes a prompt builder with live context previews,
run history with diff visualisation, environment configuration editors, and trace inspection tools for every agent iteration.
It is ideal for product teams who want to approve tool calls, share transcripts, or debug complex workflows together.
Use the session list to rename or delete chat sessions; changes are broadcast immediately to the CLI and API subscribers.

## Features

- Multi-surface agent orchestration across CLI, API, and browser
- Provider-agnostic model adapters (OpenAI, Anthropic, Groq-compatible) with streaming support
- Context service that packs workspace files via glob patterns, budgets tokens, and feeds models rich snippets
- Tool registry with built-in helpers for shell access, workspace files, and plan workflows:
  - `bash` for streaming shell commands with confirmation prompts
  - `file_read` for inspecting existing files without side effects
  - `file_write` for applying structured edits to tracked files
  - `file_search` for filtered, paginated code and text lookups
  - `get_folder_tree_structure` for directory maps that respect dependency exclusions
  - `get_plan` for reading structured task plans maintained alongside code
<<<<<<< HEAD
  - `agent__get_task_list` for retrieving shared task lists with optional abridged summaries
  - `agent__new_task_list` for seeding workspace task documents with optional metadata
  - `agent__new_task` for inserting work items with metadata, summaries, and ordering hints
  - `agent__set_task_status` for updating workflow states with confirmation prompts
  - `agent__delete_task` for removing completed or invalid tasks after review
=======
  - `agent__new_task_list` for seeding workspace task documents with optional metadata
>>>>>>> 215c0705
  - `update_plan` for incrementally persisting plan edits and status changes
  - `complete_task` for marking plan items finished with optional notes
- Jinja prompt templating with reusable layouts, partials, and inline variables
- Nested agent orchestrator that lets manager agents spawn task-specific subagents with their own prompts, context slices, and tools
- Lifecycle hooks, optional OpenTelemetry spans, and JSONL traces for observability that every surface can replay
- Interactive chat, single-shot prompts, context previews, automated run mode, and collaborative UI approvals

## Performance benchmarks

Continuous performance tracking lives in the [`benchmarks.yml`](.github/workflows/benchmarks.yml)
workflow. Every push to `main` (and the scheduled weekly run) provisions SQLite,
PostgreSQL, MySQL, and MariaDB backends, executes

```
BENCHMARK_OUTPUT_PATH=platform/testing/perf-benchmarks/benchmark-results.json \
  npm run bench --workspace @eddie/perf-benchmarks -- --run --reporter=./src/benchmark-action.reporter.ts
```

and publishes regression charts to the [`benchmarks` branch](https://github.com/Teagan42/Eddie/tree/benchmarks).
Results are rendered on GitHub Pages so trends remain visible between releases,
while the raw JSON is attached to the workflow run for offline analysis.

Omit `BENCHMARK_OUTPUT_PATH` for quick local runs when you do not need to
persist the JSON payload.

The benchmark action raises regression alerts whenever a metric degrades by 5%
or more compared to the last successful run. Alerts fail the workflow and leave
an annotated comment on the offending commit so maintainers can respond quickly.
See [docs/performance-benchmarks.md](docs/performance-benchmarks.md) for guidance
on reading the charts and interpreting alert notifications.

## Web UI

Start the full-stack experience locally by running the API and UI together:

```bash
npm run dev
```

This command launches the Nest API and the Vite-powered UI with hot reloads. When running the surfaces independently, use
`npm run dev:api` or `npm run start:api` for the backend and `npm run web:dev` or `npm run web:start` for the frontend.

- Navigate to `http://localhost:4200` to access the dashboard.
- Connect the UI to a configured API environment or switch providers directly from the sidebar.
- Replay prior runs, inspect the structured trace viewer, and promote successful automations to shared templates.

![Dashboard](docs/assets/ui-dashboard.png)
![Chat](docs/assets/ui-run-history.png)

Refer to [docs/web-ui.md](docs/web-ui.md) for advanced deployment guidance, environment variables, and authentication
recommendations.

## Getting Started

Requires Node.js 20 or newer (Node 22 is used in development and CI). The bundled dependencies rely on modern ESM support that is
not available in Node 18.

1. Install dependencies and compile the Nest application. The `build` script runs `nest build`, emitting the `apps/cli/dist/main.js`
binary that is also published as the `eddie` executable.

   ```bash
   npm install
   npm run build
   ```

2. Execute commands through the compiled binary (or via `npm exec eddie`):

   ```bash
   node apps/cli/dist/main.js ask "Summarize apps/cli/src/core/engine/engine.service.ts"
   # or
   npm exec -- eddie context --context "src/**/*.ts"
   ```

3. For local development with hot-reload, start the Nest CLI wrapper:

   ```bash
   npm run dev -- ask "Summarize apps/cli/src/core/engine/engine.service.ts"
   ```

## Configuration

Eddie loads configuration from `eddie.config.(json|yaml)` in your project root
and merges it with the defaults defined in `platform/core/config/src/defaults.ts`. CLI flags
still win for per-run overrides (for example `--model`, `--provider`,
`--context`, `--auto-approve`, `--jsonl-trace`).

Every top-level key in `EddieConfig` serves a specific subsystem:

- **`model` / `provider`** – Default model name and provider credentials used
  when no agent overrides are supplied.
- **`providers`** – Named provider profiles (`Record<string, ProviderProfileConfig>`) for
  multi-provider routing; each profile can declare its own API key, base URL, or
  model version.
- **`context`** – Globs, limits, and reusable bundles that determine what files
  flow into prompts.
- **`systemPrompt`** – The base prompt injected into the primary agent.
- **`logLevel`** – Baseline verbosity for all loggers.
- **`logging`** – Destination (`stdout`, `stderr`, or `file` with optional path),
  pretty-print, color, and timestamp settings for the structured logger.
- **`output`** – JSONL trace location, append mode, pretty stream toggle, and
  optional working directory for artifacts.
- **`tools`** – Lists of enabled or disabled tool identifiers, auto-approve
  behaviour, and `sources` for external providers (including MCP servers).
- **`hooks`** – Module list and optional directory scanned for lifecycle hook
  implementations.
- **`tokenizer`** – Provider used when computing token budgets.
- **`agents`** – The agent manager prompt, subagent definitions, routing knobs,
  and an enable/disable switch for hierarchical execution.

### Cross-references & maintenance

- Deep dives on subagents live in [docs/subagents.md](docs/subagents.md).
- Adding MCP tool servers is covered in [docs/mcp-servers.md](docs/mcp-servers.md).
- Prompt/context templating is documented in [docs/templates.md](docs/templates.md).
- Running the Web UI against the API stack is covered in [docs/web-ui.md](docs/web-ui.md).
- The configuration wizard walkthrough lives in
  [docs/configuration-wizard.md](docs/configuration-wizard.md).

Whenever you add a new configuration key in `platform/core/config/src/types.ts`, update this
section, `DEFAULT_CONFIG`, and any impacted guides so the documentation stays in
sync with the runtime expectations.

### Example: multi-provider project with file logging

```yaml
model: gpt-4o-mini
provider:
  name: openai
providers:
  anthropic-prod:
    provider:
      name: anthropic
      apiKey: ${ANTHROPIC_API_KEY}
    model: claude-3-5-sonnet-latest
context:
  include:
    - "src/**/*.ts"
  exclude:
    - "dist/**"
  maxBytes: 200000
systemPrompt: "You are Eddie, a CLI coding assistant."
logLevel: info
logging:
  level: debug
  destination:
    type: file
    path: .eddie/logs/run.log
    pretty: false
  enableTimestamps: true
output:
  jsonlTrace: .eddie/trace.jsonl
  jsonlAppend: true
tools:
  enabled: ["file_read", "file_write"]
  disabled: ["bash"] # temporarily disable bash during CI runs
hooks:
  modules:
    - "./dist/hooks/audit.js"
  directory: "./hooks"
tokenizer:
  provider: openai
agents:
  mode: single
  manager:
    prompt: "Review the diff and suggest improvements."
  subagents: []
  routing:
    confidenceThreshold: 0.6
  enableSubagents: false
```

### Example: MCP-powered tooling with agent routing

```yaml
model: gpt-4o-mini
provider:
  name: openai
context:
  include:
    - "src/**/*.ts"
  variables:
    repoName: eddie
tools:
  enabled: ["bash", "file_read", "file_write", "mcp:filesystem"]
  sources:
    - id: local-fs
      type: mcp
      url: http://localhost:3001
      name: Local Filesystem
      headers:
        Authorization: Bearer ${MCP_TOKEN}
      capabilities:
        tools:
          file_search:
            maxResults: 50
hooks:
  directory: "./hooks"
tokenizer:
  provider: tiktoken
agents:
  mode: router
  manager:
    prompt: "Coordinate the right specialist for each task."
  subagents:
    - id: code-reviewer
      prompt: "Review pull requests for quality and style."
      tools: ["file_read", "file_write"]
    - id: test-runner
      prompt: "Execute relevant tests and summarise the output."
      tools: ["bash"]
  routing:
    confidenceThreshold: 0.55
    maxDepth: 3
  enableSubagents: true
output:
  prettyStream: true
```

## Commands

- `eddie ask <prompt>` – Single prompt, streams the response
- `eddie run <prompt>` – Same as ask but designed for tool-heavy automation
- `eddie chat` – Interactive multi-turn session retaining history
- `eddie context` – Preview which files/globs will be sent as context
- `eddie trace` – Inspect the most recent JSONL trace file
- `eddie config` – Launch the interactive [configuration wizard](docs/configuration-wizard.md) to scaffold config files

## Observability & Agent Hierarchies

Every provider invocation is recorded as an agent phase in the JSONL trace when
`output.jsonlTrace` (or `--jsonl-trace`) is set. The orchestrator now writes
structured records for `agent_start`, `model_call`, `tool_call`, `tool_result`,
`iteration_complete`, and `agent_complete`, each tagged with metadata about the
agent's depth, parent identifier, configured tools, prompt, and context budget.
This makes it straightforward to reconstruct parent/child relationships or to
surface tool output during debugging. The accompanying `eddie trace` command can
be pointed at the file to inspect each phase interactively.

Hook modules can subscribe to the new lifecycle events—`beforeAgentStart`,
`afterAgentComplete`, and `onAgentError`—to stream the same metadata elsewhere
for dashboards or policy enforcement. Object-based hook modules exported from
your project can now register handlers for these events directly:

```ts
export default {
  async beforeAgentStart(payload) {
    console.log("agent starting", payload.metadata.id, payload.metadata.depth);
  },
  async afterAgentComplete(payload) {
    console.log("agent finished", payload.metadata.id, payload.iterations);
  },
  onAgentError(payload) {
    console.error("agent failed", payload.metadata.id, payload.error.message);
  },
};
```

Every payload includes the agent's prompt, context summary, history length, and
sanitised metadata so downstream systems can observe full hierarchies without
needing internal Eddie classes.

### Hook event naming

Hook identifiers are now canonicalised as camelCase strings. Import
`HOOK_EVENTS` from the published `eddie/hooks` entrypoint (or directly from
`apps/cli/src/hooks` when working inside this repository) to avoid typos and stay
aligned with future additions:

```ts
import { HOOK_EVENTS } from "eddie/hooks";

export default {
  [HOOK_EVENTS.sessionStart]: (payload) => {
    // session metadata + runtime config
  },
  [HOOK_EVENTS.userPromptSubmit]: (payload) => {
    // prompt text and history length
  },
  [HOOK_EVENTS.afterAgentComplete]: (payload) => {
    // agent transcript and iteration counts
  },
};
```

The existing PascalCase spellings (`SessionStart`, `PreToolUse`, `Stop`, etc.)
are still accepted for the current release and emit a deprecation warning when
loaded. They will be removed after the next minor release, so update custom
hook modules to the camelCase variants soon to avoid interruptions.

## Testing

```bash
npm run lint
npm test
```

Vitest covers utilities such as secret redaction, provider wiring, and CLI behaviours, while ESLint enforces the shared Nest coding standards.

`npm run lint` also runs a third-party license audit, failing if the checked-in `THIRD_PARTY_NOTICES.md` file needs regeneration. Regenerate the notices with `npm run licenses:write` whenever dependencies change.

## Documentation

- [Adding MCP servers](docs/mcp-servers.md)
- [Subagents guide](docs/subagents.md)
- [Prompt and context templates](docs/templates.md)
- [CLI options reference](docs/cli-reference.md)
- [Nest CLI migration guide](docs/migration/cli-nest-refactor.md)

If you are upgrading from the legacy Commander-based CLI, review the migration
guide above for details on environment variables, configuration file lookup,
and build steps.

## License

Licensed under the Business Source License 1.1 (change date 2029-01-01, change license Apache 2.0) © 2025 ConstructorFleet L.L.C<|MERGE_RESOLUTION|>--- conflicted
+++ resolved
@@ -52,15 +52,12 @@
   - `file_search` for filtered, paginated code and text lookups
   - `get_folder_tree_structure` for directory maps that respect dependency exclusions
   - `get_plan` for reading structured task plans maintained alongside code
-<<<<<<< HEAD
   - `agent__get_task_list` for retrieving shared task lists with optional abridged summaries
   - `agent__new_task_list` for seeding workspace task documents with optional metadata
   - `agent__new_task` for inserting work items with metadata, summaries, and ordering hints
   - `agent__set_task_status` for updating workflow states with confirmation prompts
   - `agent__delete_task` for removing completed or invalid tasks after review
-=======
   - `agent__new_task_list` for seeding workspace task documents with optional metadata
->>>>>>> 215c0705
   - `update_plan` for incrementally persisting plan edits and status changes
   - `complete_task` for marking plan items finished with optional notes
 - Jinja prompt templating with reusable layouts, partials, and inline variables
