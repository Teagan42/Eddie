# Eddie: Multi-surface Agent Platform

Eddie unifies command-line power, hosted APIs, and a collaborative web workspace into a single agent platform. The CLI hydrates
prompts with repository context, the NestJS API hosts shared agents and tooling, and the web UI visualises every run so teams can
triage, replay, and collaborate on automation.

**This project was authored entirely by AI collaborators.**

## Surface overview

### Command Line Interface

The CLI remains the fastest way to experiment locally. It streams tool and model events in real time, honours configuration from
`eddie.config.*`, and produces JSONL traces that any surface can replay. Developer ergonomics come from a Nest application context
that provides dependency injection, consistent logging, and lifecycle hooks for tools and agents.

### API Services

The NestJS API exposes REST and WebSocket entry points for hosted automations, multi-agent orchestration, and shared tool
registries. It reuses the same configuration and tracing primitives as the CLI, letting you deploy the same workflows on
servers, CI pipelines, or collaborative environments without rewriting prompts.

Session management endpoints let you rename or delete chat sessions remotely while keeping connected clients in sync via
`session.updated` and `session.deleted` events.

#### Persistence drivers

Set `api.persistence.driver` to control how chat sessions and messages are stored. Memory mode keeps everything ephemeral for
tests, while `sqlite`, `postgres`, `mysql`, and `mariadb` reuse the shared Knex-powered persistence layer. The runtime ships with
`better-sqlite3`, `pg`, and `mysql2`; container images may still need the system packages required by those native bindings.
Provide credentials inline or via environment interpolation (for example `${PGHOST}`, `${MYSQL_USER}`, `${MARIADB_PASSWORD}`),
and toggle TLS by setting the optional `ssl` flag on each driver. When SQL persistence is enabled the API automatically runs the
pending migrations in `apps/api/migrations` during startup so regular `npm run start:api` deployments keep the schema current.
See [docs/api.md](docs/api.md) for driver-specific YAML examples and migration notes.

### Web UI

The React-powered UI layers conversation management on top of the API. It includes a prompt builder with live context previews,
run history with diff visualisation, environment configuration editors, and trace inspection tools for every agent iteration.
It is ideal for product teams who want to approve tool calls, share transcripts, or debug complex workflows together.
Use the session list to rename or delete chat sessions; changes are broadcast immediately to the CLI and API subscribers.

## Features

- Multi-surface agent orchestration across CLI, API, and browser
- Provider-agnostic model adapters (OpenAI, Anthropic, Groq-compatible) with streaming support
- Context service that packs workspace files via glob patterns, budgets tokens, and feeds models rich snippets
- Tool registry with built-in helpers for shell access, workspace files, and plan workflows:
  - `bash` for streaming shell commands with confirmation prompts
  - `file_read` for inspecting existing files without side effects
  - `file_write` for applying structured edits to tracked files
  - `file_search` for filtered, paginated code and text lookups
  - `get_folder_tree_structure` for directory maps that respect dependency exclusions
  - `get_plan` for reading structured task plans maintained alongside code
<<<<<<< HEAD
=======
  - `agent__get_task_list` for retrieving shared task lists with optional abridged summaries
  - `agent__new_task_list` for seeding workspace task documents with optional metadata
  - `agent__new_task` for inserting work items with metadata, summaries, and ordering hints
  - `agent__set_task_status` for updating workflow states with confirmation prompts
  - `agent__delete_task` for removing completed or invalid tasks after review
>>>>>>> b4c3c39f
  - `agent__new_task_list` for seeding workspace task documents with optional metadata
  - `update_plan` for incrementally persisting plan edits and status changes
  - `complete_task` for marking plan items finished with optional notes
- Jinja prompt templating with reusable layouts, partials, and inline variables
- Nested agent orchestrator that lets manager agents spawn task-specific subagents with their own prompts, context slices, and tools
- Lifecycle hooks, optional OpenTelemetry spans, and JSONL traces for observability that every surface can replay
- Interactive chat, single-shot prompts, context previews, automated run mode, and collaborative UI approvals

## Performance benchmarks

Continuous performance tracking lives in the [`benchmarks.yml`](.github/workflows/benchmarks.yml)
workflow. Every push to `main` (and the scheduled weekly run) provisions SQLite,
PostgreSQL, MySQL, and MariaDB backends, executes

```
BENCHMARK_OUTPUT_PATH=platform/testing/perf-benchmarks/benchmark-results.json \
  npm run bench --workspace @eddie/perf-benchmarks -- --run --reporter=./src/benchmark-action.reporter.ts
```

and publishes regression charts to the [`benchmarks` branch](https://github.com/Teagan42/Eddie/tree/benchmarks).
Results are rendered on GitHub Pages so trends remain visible between releases,
while the raw JSON is attached to the workflow run for offline analysis.

Omit `BENCHMARK_OUTPUT_PATH` for quick local runs when you do not need to
persist the JSON payload.

The benchmark action raises regression alerts whenever a metric degrades by 5%
or more compared to the last successful run. Alerts fail the workflow and leave
an annotated comment on the offending commit so maintainers can respond quickly.
See [docs/performance-benchmarks.md](docs/performance-benchmarks.md) for guidance
on reading the charts and interpreting alert notifications.

## Docker setup

Run the platform without installing Node by building the workspace image and launching the API through Docker Compose:

```bash
docker compose up -d
docker compose logs -f api
```

The compose file targets the `development` stage in the shared Dockerfile, mounts the repository into the container for live reloads, and exposes the API on port 3000. Switch to the production stage with `--profile production` to boot the API with compiled artifacts and production dependencies only. Review `docker-compose.yml` for port mappings, environment variables, and volume overrides that fit your environment.

## Web UI

Start the full-stack experience locally by running the API and UI together:

```bash
npm run dev
```

This command launches the Nest API and the Vite-powered UI with hot reloads. When running the surfaces independently, use
`npm run dev:api` or `npm run start:api` for the backend and `npm run web:dev` or `npm run web:start` for the frontend.

- Navigate to `http://localhost:4200` to access the dashboard.
- Connect the UI to a configured API environment or switch providers directly from the sidebar.
- Replay prior runs, inspect the structured trace viewer, and promote successful automations to shared templates.

![Dashboard](docs/assets/ui-dashboard.png)
![Chat](docs/assets/ui-run-history.png)

Refer to [docs/web-ui.md](docs/web-ui.md) for advanced deployment guidance, environment variables, and authentication
recommendations.

## Getting Started

Requires Node.js 20 or newer (Node 22 is used in development and CI). The bundled dependencies rely on modern ESM support that is
not available in Node 18.

1. Install dependencies and compile the Nest application. The `build` script runs `nest build`, emitting the `apps/cli/dist/main.js`
binary that is also published as the `eddie` executable.

   ```bash
   npm install
   npm run build
   ```

2. Execute commands through the compiled binary (or via `npm exec eddie`):

   ```bash
   node apps/cli/dist/main.js ask "Summarize apps/cli/src/core/engine/engine.service.ts"
   # or
   npm exec -- eddie context --context "src/**/*.ts"
   ```

3. For local development with hot-reload, start the Nest CLI wrapper:

   ```bash
   npm run dev -- ask "Summarize apps/cli/src/core/engine/engine.service.ts"
   ```

## Configuration

Eddie loads configuration from `eddie.config.(json|yaml)` in your project root
and merges it with the defaults defined in `platform/core/config/src/defaults.ts`. CLI flags
still win for per-run overrides (for example `--model`, `--provider`,
`--context`, `--auto-approve`, `--jsonl-trace`).

Every top-level key in `EddieConfig` serves a specific subsystem:

- **`model` / `provider`** – Default model name and provider credentials used
  when no agent overrides are supplied.
- **`providers`** – Named provider profiles (`Record<string, ProviderProfileConfig>`) for
  multi-provider routing; each profile can declare its own API key, base URL, or
  model version.
- **`context`** – Globs, limits, and reusable bundles that determine what files
  flow into prompts.
- **`systemPrompt`** – The base prompt injected into the primary agent.
- **`logLevel`** – Baseline verbosity for all loggers.
- **`logging`** – Destination (`stdout`, `stderr`, or `file` with optional path),
  pretty-print, color, and timestamp settings for the structured logger.
- **`output`** – JSONL trace location, append mode, pretty stream toggle, and
  optional working directory for artifacts.
- **`tools`** – Lists of enabled or disabled tool identifiers, auto-approve
  behaviour, and `sources` for external providers (including MCP servers).
- **`hooks`** – Module list and optional directory scanned for lifecycle hook
  implementations.
- **`tokenizer`** – Provider used when computing token budgets.
- **`agents`** – The agent manager prompt, subagent definitions, routing knobs,
  and an enable/disable switch for hierarchical execution.

### Cross-references & maintenance

- Deep dives on subagents live in [docs/subagents.md](docs/subagents.md).
- Adding MCP tool servers is covered in [docs/mcp-servers.md](docs/mcp-servers.md).
- Prompt/context templating is documented in [docs/templates.md](docs/templates.md).
- Running the Web UI against the API stack is covered in [docs/web-ui.md](docs/web-ui.md).
- The configuration wizard walkthrough lives in
  [docs/configuration-wizard.md](docs/configuration-wizard.md).

Whenever you add a new configuration key in `platform/core/config/src/types.ts`, update this
section, `DEFAULT_CONFIG`, and any impacted guides so the documentation stays in
sync with the runtime expectations.

### Example: multi-provider project with file logging

```yaml
model: gpt-4o-mini
provider:
  name: openai
providers:
  anthropic-prod:
    provider:
      name: anthropic
      apiKey: ${ANTHROPIC_API_KEY}
    model: claude-3-5-sonnet-latest
context:
  include:
    - "src/**/*.ts"
  exclude:
    - "dist/**"
  maxBytes: 200000
systemPrompt: "You are Eddie, a CLI coding assistant."
logLevel: info
logging:
  level: debug
  destination:
    type: file
    path: .eddie/logs/run.log
    pretty: false
  enableTimestamps: true
output:
  jsonlTrace: .eddie/trace.jsonl
  jsonlAppend: true
tools:
  enabled: ["file_read", "file_write"]
  disabled: ["bash"] # temporarily disable bash during CI runs
hooks:
  modules:
    - "./dist/hooks/audit.js"
  directory: "./hooks"
tokenizer:
  provider: openai
agents:
  mode: single
  manager:
    prompt: "Review the diff and suggest improvements."
  subagents: []
  routing:
    confidenceThreshold: 0.6
  enableSubagents: false
```

### Example: MCP-powered tooling with agent routing

```yaml
model: gpt-4o-mini
provider:
  name: openai
context:
  include:
    - "src/**/*.ts"
  variables:
    repoName: eddie
tools:
  enabled: ["bash", "file_read", "file_write", "mcp:filesystem"]
  sources:
    - id: local-fs
      type: mcp
      url: http://localhost:3001
      name: Local Filesystem
      headers:
        Authorization: Bearer ${MCP_TOKEN}
      capabilities:
        tools:
          file_search:
            maxResults: 50
hooks:
  directory: "./hooks"
tokenizer:
  provider: tiktoken
agents:
  mode: router
  manager:
    prompt: "Coordinate the right specialist for each task."
  subagents:
    - id: code-reviewer
      prompt: "Review pull requests for quality and style."
      tools: ["file_read", "file_write"]
    - id: test-runner
      prompt: "Execute relevant tests and summarise the output."
      tools: ["bash"]
  routing:
    confidenceThreshold: 0.55
    maxDepth: 3
  enableSubagents: true
output:
  prettyStream: true
```

## Commands

- `eddie ask <prompt>` – Single prompt, streams the response
- `eddie run <prompt>` – Same as ask but designed for tool-heavy automation
- `eddie chat` – Interactive multi-turn session retaining history
- `eddie context` – Preview which files/globs will be sent as context
- `eddie trace` – Inspect the most recent JSONL trace file
- `eddie config` – Launch the interactive [configuration wizard](docs/configuration-wizard.md) to scaffold config files

## Observability & Agent Hierarchies

Every provider invocation is recorded as an agent phase in the JSONL trace when
`output.jsonlTrace` (or `--jsonl-trace`) is set. The orchestrator now writes
structured records for `agent_start`, `model_call`, `tool_call`, `tool_result`,
`iteration_complete`, and `agent_complete`, each tagged with metadata about the
agent's depth, parent identifier, configured tools, prompt, and context budget.
This makes it straightforward to reconstruct parent/child relationships or to
surface tool output during debugging. The accompanying `eddie trace` command can
be pointed at the file to inspect each phase interactively.

Hook modules can subscribe to the new lifecycle events—`beforeAgentStart`,
`afterAgentComplete`, and `onAgentError`—to stream the same metadata elsewhere
for dashboards or policy enforcement. Object-based hook modules exported from
your project can now register handlers for these events directly:

```ts
export default {
  async beforeAgentStart(payload) {
    console.log("agent starting", payload.metadata.id, payload.metadata.depth);
  },
  async afterAgentComplete(payload) {
    console.log("agent finished", payload.metadata.id, payload.iterations);
  },
  onAgentError(payload) {
    console.error("agent failed", payload.metadata.id, payload.error.message);
  },
};
```

Every payload includes the agent's prompt, context summary, history length, and
sanitised metadata so downstream systems can observe full hierarchies without
needing internal Eddie classes.

### Hook event naming

Hook identifiers are now canonicalised as camelCase strings. Import
`HOOK_EVENTS` from the published `eddie/hooks` entrypoint (or directly from
`apps/cli/src/hooks` when working inside this repository) to avoid typos and stay
aligned with future additions:

```ts
import { HOOK_EVENTS } from "eddie/hooks";

export default {
  [HOOK_EVENTS.sessionStart]: (payload) => {
    // session metadata + runtime config
  },
  [HOOK_EVENTS.userPromptSubmit]: (payload) => {
    // prompt text and history length
  },
  [HOOK_EVENTS.afterAgentComplete]: (payload) => {
    // agent transcript and iteration counts
  },
};
```

The existing PascalCase spellings (`SessionStart`, `PreToolUse`, `Stop`, etc.)
are still accepted for the current release and emit a deprecation warning when
loaded. They will be removed after the next minor release, so update custom
hook modules to the camelCase variants soon to avoid interruptions.

## Testing

```bash
npm run lint
npm test
```

Vitest covers utilities such as secret redaction, provider wiring, and CLI behaviours, while ESLint enforces the shared Nest coding standards.

`npm run lint` also runs a third-party license audit, failing if the checked-in `THIRD_PARTY_NOTICES.md` file needs regeneration. Regenerate the notices with `npm run licenses:write` whenever dependencies change.

## Documentation

- [Adding MCP servers](docs/mcp-servers.md)
- [Subagents guide](docs/subagents.md)
- [Prompt and context templates](docs/templates.md)
- [CLI options reference](docs/cli-reference.md)
- [Nest CLI migration guide](docs/migration/cli-nest-refactor.md)

If you are upgrading from the legacy Commander-based CLI, review the migration
guide above for details on environment variables, configuration file lookup,
and build steps.

## License

Licensed under the Business Source License 1.1 (change date 2029-01-01, change license Apache 2.0) © 2025 ConstructorFleet L.L.C<|MERGE_RESOLUTION|>--- conflicted
+++ resolved
@@ -52,14 +52,11 @@
   - `file_search` for filtered, paginated code and text lookups
   - `get_folder_tree_structure` for directory maps that respect dependency exclusions
   - `get_plan` for reading structured task plans maintained alongside code
-<<<<<<< HEAD
-=======
   - `agent__get_task_list` for retrieving shared task lists with optional abridged summaries
   - `agent__new_task_list` for seeding workspace task documents with optional metadata
   - `agent__new_task` for inserting work items with metadata, summaries, and ordering hints
   - `agent__set_task_status` for updating workflow states with confirmation prompts
   - `agent__delete_task` for removing completed or invalid tasks after review
->>>>>>> b4c3c39f
   - `agent__new_task_list` for seeding workspace task documents with optional metadata
   - `update_plan` for incrementally persisting plan edits and status changes
   - `complete_task` for marking plan items finished with optional notes
